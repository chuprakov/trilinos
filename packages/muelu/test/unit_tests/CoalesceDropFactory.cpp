--- conflicted
+++ resolved
@@ -25,14 +25,9 @@
     Level fineLevel;
     TestHelpers::Factory<SC,LO,GO,NO,LMO>::createSingleLevelHierarchy(fineLevel);
 
-<<<<<<< HEAD
-    RCP<Operator> A = MueLu::TestHelpers::Factory<SC,LO,GO,NO,LMO>::Build1DPoisson(36);
+    RCP<Operator> A = TestHelpers::Factory<SC,LO,GO,NO,LMO>::Build1DPoisson(36);
     fineLevel.SetupPhase(true);
     fineLevel.Set("A",A,NULL);
-=======
-    RCP<Operator> A = TestHelpers::Factory<SC,LO,GO,NO,LMO>::Build1DPoisson(36);
-    fineLevel.Set("A",A);
->>>>>>> 4dccf0c1
 
     CoalesceDropFactory coalesceDropFact;
     coalesceDropFact.Build(fineLevel);
