--- conflicted
+++ resolved
@@ -50,11 +50,7 @@
 #include "FeasibleNewton.hpp"
 #include "MsqFreeVertexIndexIterator.hpp"
 #include "MsqDebug.hpp"
-<<<<<<< HEAD
-#include "PlanarDomain.hpp"
-=======
 #include "XYPlanarDomain.hpp"
->>>>>>> 67675909
 
 using namespace Mesquite;
 
@@ -99,32 +95,9 @@
   // lie in the X-Y coordinate plane.
   //
 
-  bool validPlanarDomain = false;
-  if( pd.domain_set() )
-  {
-    PlanarDomain *thePlanarDomainPtr = dynamic_cast<PlanarDomain*>(pd.get_domain());
-    
-    if( thePlanarDomainPtr == NULL)
-    {
-      MSQ_SETERR(err)("invalid Domain for FeasibleNewton, not XY planar.", MsqError::INTERNAL_ERROR);
-      MSQ_ERRRTN(err);
-    }
-
-    Vector3D xyNormal(0.0,0.0,1.0),origin(0.0,0.0,0.0);
-    double deviationFromXY = Vector3D::distance_between(xyNormal, thePlanarDomainPtr->get_normal());
-    double deviationFromOrigin = fabs( origin[2]-(thePlanarDomainPtr->get_origin())[2]);
-
-    validPlanarDomain = (thePlanarDomainPtr !=NULL) && (deviationFromXY<1.0e-8)
-      && (deviationFromOrigin<1.0e-8);
-  }
-
-<<<<<<< HEAD
-  if (!pd.domain_set() || validPlanarDomain )  // only optimize if input mesh is a volume or truly 2D planar mesh
-=======
   XYPlanarDomain *xyPlanarDomainPtr = dynamic_cast<XYPlanarDomain*>(pd.get_domain());
     // only optimize if input mesh is a volume or an XYPlanarDomain
   if (!pd.domain_set() || xyPlanarDomainPtr != NULL)  
->>>>>>> 67675909
   {
     const double sigma   = 1e-4;
     const double beta0   = 0.25;
