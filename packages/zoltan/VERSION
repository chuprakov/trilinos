--- conflicted
+++ resolved
@@ -1,9 +1,2 @@
-<<<<<<< HEAD
-This is Zoltan version 3.4 (or higher).
-
 To determine the exact version number, type
-  grep ZOLTAN_VERSION_NUMBER src/include/zoltan.h
-
-=======
-This is Zoltan version 3.4 (or higher).
->>>>>>> 7fc4f79e
+  grep ZOLTAN_VERSION_NUMBER src/include/zoltan.h