// @HEADER
// ***********************************************************************
//
//          Tpetra: Templated Linear Algebra Services Package
//                 Copyright (2008) Sandia Corporation
//
// Under the terms of Contract DE-AC04-94AL85000 with Sandia Corporation,
// the U.S. Government retains certain rights in this software.
//
// Redistribution and use in source and binary forms, with or without
// modification, are permitted provided that the following conditions are
// met:
//
// 1. Redistributions of source code must retain the above copyright
// notice, this list of conditions and the following disclaimer.
//
// 2. Redistributions in binary form must reproduce the above copyright
// notice, this list of conditions and the following disclaimer in the
// documentation and/or other materials provided with the distribution.
//
// 3. Neither the name of the Corporation nor the names of the
// contributors may be used to endorse or promote products derived from
// this software without specific prior written permission.
//
// THIS SOFTWARE IS PROVIDED BY SANDIA CORPORATION "AS IS" AND ANY
// EXPRESS OR IMPLIED WARRANTIES, INCLUDING, BUT NOT LIMITED TO, THE
// IMPLIED WARRANTIES OF MERCHANTABILITY AND FITNESS FOR A PARTICULAR
// PURPOSE ARE DISCLAIMED. IN NO EVENT SHALL SANDIA CORPORATION OR THE
// CONTRIBUTORS BE LIABLE FOR ANY DIRECT, INDIRECT, INCIDENTAL, SPECIAL,
// EXEMPLARY, OR CONSEQUENTIAL DAMAGES (INCLUDING, BUT NOT LIMITED TO,
// PROCUREMENT OF SUBSTITUTE GOODS OR SERVICES; LOSS OF USE, DATA, OR
// PROFITS; OR BUSINESS INTERRUPTION) HOWEVER CAUSED AND ON ANY THEORY OF
// LIABILITY, WHETHER IN CONTRACT, STRICT LIABILITY, OR TORT (INCLUDING
// NEGLIGENCE OR OTHERWISE) ARISING IN ANY WAY OUT OF THE USE OF THIS
// SOFTWARE, EVEN IF ADVISED OF THE POSSIBILITY OF SUCH DAMAGE.
//
// Questions? Contact Michael A. Heroux (maherou@sandia.gov)
//
// ************************************************************************
// @HEADER

// FINISH: can't use rowPtrs_ without checking that it exists
// FINISH: add code to fillComplete() and CrsMatrix::fillComplete() to delete the Tpetra data

#ifndef TPETRA_CRSGRAPH_DEF_HPP
#define TPETRA_CRSGRAPH_DEF_HPP

#include <Kokkos_NodeTrace.hpp>
#include <Teuchos_Assert.hpp>
#include <Teuchos_NullIteratorTraits.hpp>
#include <Teuchos_as.hpp>
#include <algorithm>
#include <string>
#include <utility>
#include <Teuchos_SerialDenseMatrix.hpp>

#ifdef DOXYGEN_USE_ONLY
  #include "Tpetra_CrsGraph_decl.hpp"
#endif

namespace Tpetra {

  /////////////////////////////////////////////////////////////////////////////
  /////////////////////////////////////////////////////////////////////////////
  template <class LocalOrdinal, class GlobalOrdinal, class Node, class LocalMatOps>
  CrsGraph<LocalOrdinal,GlobalOrdinal,Node,LocalMatOps>::
  CrsGraph (const RCP<const Map<LocalOrdinal,GlobalOrdinal,Node> > &rowMap,
            size_t maxNumEntriesPerRow,
            ProfileType pftype,
            const RCP<ParameterList>& params)
  : DistObject<GlobalOrdinal,LocalOrdinal,GlobalOrdinal,Node>(rowMap)
  , rowMap_(rowMap)
  , nodeNumEntries_(0)
  , nodeNumAllocated_(OrdinalTraits<size_t>::invalid())
  , pftype_(pftype)
  , numAllocForAllRows_(maxNumEntriesPerRow)
  , indicesAreAllocated_(false)
  , indicesAreLocal_(false)
  , indicesAreGlobal_(false)
  , fillComplete_(false)
  , indicesAreSorted_(true)
  , noRedundancies_(true)
  , haveGlobalConstants_(false)
  , haveRowInfo_(true)
  , insertGlobalIndicesWarnedEfficiency_(false)
  , insertLocalIndicesWarnedEfficiency_(false)
  {
    typedef Teuchos::OrdinalTraits<size_t> OTST;
    staticAssertions();
    TEUCHOS_TEST_FOR_EXCEPTION(maxNumEntriesPerRow == OTST::invalid(),
      std::invalid_argument, "The allocation hint must be a valid size_t value, "
      "which in this case means it must not be Teuchos::OrdinalTraits<size_t>::"
      "invalid().");
    resumeFill(params);
    checkInternalState();
  }

  /////////////////////////////////////////////////////////////////////////////
  /////////////////////////////////////////////////////////////////////////////
  template <class LocalOrdinal, class GlobalOrdinal, class Node, class LocalMatOps>
  CrsGraph<LocalOrdinal,GlobalOrdinal,Node,LocalMatOps>::
  CrsGraph (const RCP<const Map<LocalOrdinal,GlobalOrdinal,Node> > &rowMap,
            const RCP<const Map<LocalOrdinal,GlobalOrdinal,Node> > &colMap,
            size_t maxNumEntriesPerRow,
            ProfileType pftype,
            const RCP<ParameterList>& params)
  : DistObject<GlobalOrdinal,LocalOrdinal,GlobalOrdinal,Node>(rowMap)
  , rowMap_(rowMap)
  , colMap_(colMap)
  , nodeNumEntries_(0)
  , nodeNumAllocated_(OrdinalTraits<size_t>::invalid())
  , pftype_(pftype)
  , numAllocForAllRows_(maxNumEntriesPerRow)
  , indicesAreAllocated_(false)
  , indicesAreLocal_(false)
  , indicesAreGlobal_(false)
  , fillComplete_(false)
  , indicesAreSorted_(true)
  , noRedundancies_(true)
  , haveGlobalConstants_(false)
  , haveRowInfo_(true)
  , insertGlobalIndicesWarnedEfficiency_(false)
  , insertLocalIndicesWarnedEfficiency_(false)
  {
    typedef Teuchos::OrdinalTraits<size_t> OTST;
    staticAssertions();
    TEUCHOS_TEST_FOR_EXCEPTION(maxNumEntriesPerRow == OTST::invalid(),
      std::invalid_argument, "The allocation hint must be a valid size_t value, "
      "which in this case means it must not be Teuchos::OrdinalTraits<size_t>::"
      "invalid().");
    resumeFill(params);
    checkInternalState();
  }

  /////////////////////////////////////////////////////////////////////////////
  /////////////////////////////////////////////////////////////////////////////
  template <class LocalOrdinal, class GlobalOrdinal, class Node, class LocalMatOps>
  CrsGraph<LocalOrdinal,GlobalOrdinal,Node,LocalMatOps>::
  CrsGraph (const RCP<const Map<LocalOrdinal,GlobalOrdinal,Node> > &rowMap,
            const ArrayRCP<const size_t> &NumEntriesPerRowToAlloc,
            ProfileType pftype,
            const RCP<ParameterList>& params)
  : DistObject<GlobalOrdinal,LocalOrdinal,GlobalOrdinal,Node>(rowMap)
  , rowMap_(rowMap)
  , nodeNumEntries_(0)
  , nodeNumAllocated_(OrdinalTraits<size_t>::invalid())
  , pftype_(pftype)
  , numAllocPerRow_(NumEntriesPerRowToAlloc)
  , numAllocForAllRows_(0)
  , indicesAreAllocated_(false)
  , indicesAreLocal_(false)
  , indicesAreGlobal_(false)
  , fillComplete_(false)
  , indicesAreSorted_(true)
  , noRedundancies_(true)
  , haveGlobalConstants_(false)
  , haveRowInfo_(true)
  , insertGlobalIndicesWarnedEfficiency_(false)
  , insertLocalIndicesWarnedEfficiency_(false)
  {
    typedef Teuchos::OrdinalTraits<size_t> OTST;
    const char tfecfFuncName[] = "CrsGraph(rowMap,NumEntriesPerRowToAlloc)";
    staticAssertions();
    TEUCHOS_TEST_FOR_EXCEPTION_CLASS_FUNC((size_t)NumEntriesPerRowToAlloc.size() != getNodeNumRows(), std::invalid_argument,
        ": NumEntriesPerRowToAlloc must have as many entries as specified by rowMap for this node.");
    for (size_t r=0; r < getNodeNumRows(); ++r) {
      const size_t curRowCount = NumEntriesPerRowToAlloc[r];
      TEUCHOS_TEST_FOR_EXCEPTION(curRowCount == OTST::invalid(),
        std::invalid_argument, "NumEntriesPerRowToAlloc[" << r << "] specifies "
        "an invalid number of entries (Teuchos::OrdinalTraits<size_t>::"
        "invalid()).");
    }
    resumeFill(params);
    checkInternalState();
  }


  /////////////////////////////////////////////////////////////////////////////
  /////////////////////////////////////////////////////////////////////////////
  template <class LocalOrdinal, class GlobalOrdinal, class Node, class LocalMatOps>
  CrsGraph<LocalOrdinal,GlobalOrdinal,Node,LocalMatOps>::
  CrsGraph (const RCP<const Map<LocalOrdinal,GlobalOrdinal,Node> > &rowMap,
            const RCP<const Map<LocalOrdinal,GlobalOrdinal,Node> > &colMap,
            const ArrayRCP<const size_t> &NumEntriesPerRowToAlloc,
            ProfileType pftype,
            const RCP<ParameterList>& params)
  : DistObject<GlobalOrdinal,LocalOrdinal,GlobalOrdinal,Node>(rowMap)
  , rowMap_(rowMap)
  , colMap_(colMap)
  , nodeNumEntries_(0)
  , nodeNumAllocated_(OrdinalTraits<size_t>::invalid())
  , pftype_(pftype)
  , numAllocPerRow_(NumEntriesPerRowToAlloc)
  , numAllocForAllRows_(0)
  , indicesAreAllocated_(false)
  , indicesAreLocal_(false)
  , indicesAreGlobal_(false)
  , fillComplete_(false)
  , indicesAreSorted_(true)
  , noRedundancies_(true)
  , haveGlobalConstants_(false)
  , haveRowInfo_(true)
  , insertGlobalIndicesWarnedEfficiency_(false)
  , insertLocalIndicesWarnedEfficiency_(false)
  {
    typedef Teuchos::OrdinalTraits<size_t> OTST;
    const char tfecfFuncName[] = "CrsGraph(rowMap,colMap,NumEntriesPerRowToAlloc)";
    staticAssertions();
    TEUCHOS_TEST_FOR_EXCEPTION_CLASS_FUNC((size_t)NumEntriesPerRowToAlloc.size() != getNodeNumRows(), std::invalid_argument,
        ": NumEntriesPerRowToAlloc must have as many entries as specified by rowMap for this node.");
    for (size_t r=0; r < getNodeNumRows(); ++r) {
      const size_t curRowCount = NumEntriesPerRowToAlloc[r];
      TEUCHOS_TEST_FOR_EXCEPTION(curRowCount == OTST::invalid(),
        std::invalid_argument, "NumEntriesPerRowToAlloc[" << r << "] specifies "
        "an invalid number of entries (Teuchos::OrdinalTraits<size_t>::"
        "invalid()).");
    }
    resumeFill(params);
    checkInternalState();
  }


  /////////////////////////////////////////////////////////////////////////////
  /////////////////////////////////////////////////////////////////////////////
  template <class LocalOrdinal, class GlobalOrdinal, class Node, class LocalMatOps>
  CrsGraph<LocalOrdinal,GlobalOrdinal,Node,LocalMatOps>::
  CrsGraph (const RCP<const Map<LocalOrdinal,GlobalOrdinal,Node> > &rowMap,
            const RCP<const Map<LocalOrdinal,GlobalOrdinal,Node> > &colMap,
	    const ArrayRCP<size_t> & rowPointers, 
	    const ArrayRCP<LocalOrdinal> & columnIndices, 
            const RCP<ParameterList>& params)
  : DistObject<GlobalOrdinal,LocalOrdinal,GlobalOrdinal,Node>(rowMap)
  , rowMap_(rowMap)
  , colMap_(colMap)
  , nodeNumEntries_(0)
  , nodeNumAllocated_(OrdinalTraits<size_t>::invalid())
  , pftype_(StaticProfile)
  , numAllocForAllRows_(0)
  , indicesAreAllocated_(true)
  , indicesAreLocal_(true)
  , indicesAreGlobal_(false)
  , fillComplete_(false)
  , indicesAreSorted_(true)
  , noRedundancies_(true)
  , haveGlobalConstants_(false)
  , haveRowInfo_(true)
  , insertGlobalIndicesWarnedEfficiency_(false)
  , insertLocalIndicesWarnedEfficiency_(false)
  {
    staticAssertions();
    globalNumEntries_ = globalNumDiags_ = globalMaxNumRowEntries_ = OrdinalTraits<global_size_t>::invalid();
    setAllIndices(rowPointers,columnIndices);
    checkInternalState();
  }

  /////////////////////////////////////////////////////////////////////////////
  /////////////////////////////////////////////////////////////////////////////
  template <class LocalOrdinal, class GlobalOrdinal, class Node, class LocalMatOps>
  CrsGraph<LocalOrdinal,GlobalOrdinal,Node,LocalMatOps>::~CrsGraph()
  {}

  template <class LocalOrdinal, class GlobalOrdinal, class Node, class LocalMatOps>
  RCP<const ParameterList>
  CrsGraph<LocalOrdinal,GlobalOrdinal,Node,LocalMatOps>::
  getValidParameters () const
  {
    RCP<ParameterList> params = parameterList ("Tpetra::CrsGraph");

    // Make a sublist for the Import.
    RCP<ParameterList> importSublist = parameterList ("Import");

    // FIXME (mfh 02 Apr 2012) We should really have the Import and
    // Export objects fill in these lists.  However, we don't want to
    // create an Import or Export unless we need them.  For now, we
    // know that the Import and Export just pass the list directly to
    // their Distributor, so we can create a Distributor here
    // (Distributor's constructor is a lightweight operation) and have
    // it fill in the list.

    // Fill in Distributor default parameters by creating a
    // Distributor and asking it to do the work.
    Distributor distributor (rowMap_->getComm(), importSublist);
    params->set ("Import", *importSublist, "How the Import performs communication.");

    // Make a sublist for the Export.  For now, it's a clone of the
    // Import sublist.  It's not a shallow copy, though, since we
    // might like the Import to do communication differently than the
    // Export.
    params->set ("Export", *importSublist, "How the Export performs communication.");

    return params;
  }

  template <class LocalOrdinal, class GlobalOrdinal, class Node, class LocalMatOps>
  void
  CrsGraph<LocalOrdinal,GlobalOrdinal,Node,LocalMatOps>::
  setParameterList (const RCP<ParameterList>& params)
  {
    RCP<const ParameterList> validParams = getValidParameters ();
    params->validateParametersAndSetDefaults (*validParams);
    this->setMyParamList (params);
  }

  template <class LocalOrdinal, class GlobalOrdinal, class Node, class LocalMatOps>
  global_size_t CrsGraph<LocalOrdinal,GlobalOrdinal,Node,LocalMatOps>::getGlobalNumRows() const
  {
    return rowMap_->getGlobalNumElements();
  }

  template <class LocalOrdinal, class GlobalOrdinal, class Node, class LocalMatOps>
  global_size_t CrsGraph<LocalOrdinal,GlobalOrdinal,Node,LocalMatOps>::getGlobalNumCols() const
  {
    const char tfecfFuncName[] = "getGlobalNumCols()";
    TEUCHOS_TEST_FOR_EXCEPTION_CLASS_FUNC(
      isFillComplete() == false, std::runtime_error,
      ": requires domain map, which requires that fillComplete() has been "
      "called.");
    return getDomainMap()->getGlobalNumElements();
  }

  template <class LocalOrdinal, class GlobalOrdinal, class Node, class LocalMatOps>
  size_t CrsGraph<LocalOrdinal,GlobalOrdinal,Node,LocalMatOps>::getNodeNumRows() const
  {
    return rowMap_->getNodeNumElements();
  }

  template <class LocalOrdinal, class GlobalOrdinal, class Node, class LocalMatOps>
  size_t CrsGraph<LocalOrdinal,GlobalOrdinal,Node,LocalMatOps>::getNodeNumCols() const
  {
    const char tfecfFuncName[] = "getNodeNumCols()";
    TEUCHOS_TEST_FOR_EXCEPTION_CLASS_FUNC(
      hasColMap() == false, std::runtime_error,
      ": requires column map.  This requires either that a custom column Map "
      "was given to the constructor, or that fillComplete() has been called.");
    return colMap_->getNodeNumElements();
  }

  template <class LocalOrdinal, class GlobalOrdinal, class Node, class LocalMatOps>
  size_t CrsGraph<LocalOrdinal,GlobalOrdinal,Node,LocalMatOps>::getNodeNumDiags() const
  {
    return nodeNumDiags_;
  }

  template <class LocalOrdinal, class GlobalOrdinal, class Node, class LocalMatOps>
  global_size_t CrsGraph<LocalOrdinal,GlobalOrdinal,Node,LocalMatOps>::getGlobalNumDiags() const
  {
    return globalNumDiags_;
  }

  template <class LocalOrdinal, class GlobalOrdinal, class Node, class LocalMatOps>
  RCP<Node>
  CrsGraph<LocalOrdinal,GlobalOrdinal,Node,LocalMatOps>::getNode() const
  {
    return rowMap_->getNode();
  }

  template <class LocalOrdinal, class GlobalOrdinal, class Node, class LocalMatOps>
  const RCP<const Map<LocalOrdinal,GlobalOrdinal,Node> > &
  CrsGraph<LocalOrdinal,GlobalOrdinal,Node,LocalMatOps>::getRowMap() const
  {
    return rowMap_;
  }

  template <class LocalOrdinal, class GlobalOrdinal, class Node, class LocalMatOps>
  const RCP<const Map<LocalOrdinal,GlobalOrdinal,Node> > &
  CrsGraph<LocalOrdinal,GlobalOrdinal,Node,LocalMatOps>::getColMap() const
  {
    return colMap_;
  }

  template <class LocalOrdinal, class GlobalOrdinal, class Node, class LocalMatOps>
  const RCP<const Map<LocalOrdinal,GlobalOrdinal,Node> > &
  CrsGraph<LocalOrdinal,GlobalOrdinal,Node,LocalMatOps>::getDomainMap() const
  {
    return domainMap_;
  }

  template <class LocalOrdinal, class GlobalOrdinal, class Node, class LocalMatOps>
  const RCP<const Map<LocalOrdinal,GlobalOrdinal,Node> > &
  CrsGraph<LocalOrdinal,GlobalOrdinal,Node,LocalMatOps>::getRangeMap() const
  {
    return rangeMap_;
  }

  template <class LocalOrdinal, class GlobalOrdinal, class Node, class LocalMatOps>
  RCP<const Import<LocalOrdinal,GlobalOrdinal,Node> >
  CrsGraph<LocalOrdinal,GlobalOrdinal,Node,LocalMatOps>::getImporter() const
  {
    return importer_;
  }

  template <class LocalOrdinal, class GlobalOrdinal, class Node, class LocalMatOps>
  RCP<const Export<LocalOrdinal,GlobalOrdinal,Node> >
  CrsGraph<LocalOrdinal,GlobalOrdinal,Node,LocalMatOps>::getExporter() const
  {
    return exporter_;
  }

  template <class LocalOrdinal, class GlobalOrdinal, class Node, class LocalMatOps>
  bool CrsGraph<LocalOrdinal,GlobalOrdinal,Node,LocalMatOps>::hasColMap() const
  {
    return (colMap_ != null);
  }

  template <class LocalOrdinal, class GlobalOrdinal, class Node, class LocalMatOps>
  bool CrsGraph<LocalOrdinal,GlobalOrdinal,Node,LocalMatOps>::isStorageOptimized() const
  {
    bool isOpt = indicesAreAllocated_ && (numRowEntries_ == null) && (getNodeNumRows() > 0);
#ifdef HAVE_TPETRA_DEBUG
    const char tfecfFuncName[] = "isStorageOptimized()";
    TEUCHOS_TEST_FOR_EXCEPTION_CLASS_FUNC( (isOpt == true) && (getProfileType() == DynamicProfile), std::logic_error,
        ": Violated stated post-conditions. Please contact Tpetra team.");
#endif
    return isOpt;
  }

  template <class LocalOrdinal, class GlobalOrdinal, class Node, class LocalMatOps>
  ProfileType CrsGraph<LocalOrdinal,GlobalOrdinal,Node,LocalMatOps>::getProfileType() const
  {
    return pftype_;
  }

  template <class LocalOrdinal, class GlobalOrdinal, class Node, class LocalMatOps>
  global_size_t CrsGraph<LocalOrdinal,GlobalOrdinal,Node,LocalMatOps>::getGlobalNumEntries() const
  {
    return globalNumEntries_;
  }

  template <class LocalOrdinal, class GlobalOrdinal, class Node, class LocalMatOps>
  size_t CrsGraph<LocalOrdinal,GlobalOrdinal,Node,LocalMatOps>::getNodeNumEntries() const
  {
    return nodeNumEntries_;
  }

  template <class LocalOrdinal, class GlobalOrdinal, class Node, class LocalMatOps>
  global_size_t CrsGraph<LocalOrdinal,GlobalOrdinal,Node,LocalMatOps>::getGlobalMaxNumRowEntries() const
  {
    return globalMaxNumRowEntries_;
  }

  template <class LocalOrdinal, class GlobalOrdinal, class Node, class LocalMatOps>
  size_t CrsGraph<LocalOrdinal,GlobalOrdinal,Node,LocalMatOps>::getNodeMaxNumRowEntries() const
  {
    return nodeMaxNumRowEntries_;
  }

  template <class LocalOrdinal, class GlobalOrdinal, class Node, class LocalMatOps>
  bool CrsGraph<LocalOrdinal,GlobalOrdinal,Node,LocalMatOps>::isFillComplete() const
  {
    return fillComplete_;
  }

  template <class LocalOrdinal, class GlobalOrdinal, class Node, class LocalMatOps>
  bool CrsGraph<LocalOrdinal,GlobalOrdinal,Node,LocalMatOps>::isFillActive() const
  {
    return !fillComplete_;
  }

  template <class LocalOrdinal, class GlobalOrdinal, class Node, class LocalMatOps>
  bool CrsGraph<LocalOrdinal,GlobalOrdinal,Node,LocalMatOps>::isUpperTriangular() const
  {
    return upperTriangular_;
  }

  template <class LocalOrdinal, class GlobalOrdinal, class Node, class LocalMatOps>
  bool CrsGraph<LocalOrdinal,GlobalOrdinal,Node,LocalMatOps>::isLowerTriangular() const
  {
    return lowerTriangular_;
  }

  template <class LocalOrdinal, class GlobalOrdinal, class Node, class LocalMatOps>
  bool CrsGraph<LocalOrdinal,GlobalOrdinal,Node,LocalMatOps>::isLocallyIndexed() const
  {
    return indicesAreLocal_;
  }

  template <class LocalOrdinal, class GlobalOrdinal, class Node, class LocalMatOps>
  bool CrsGraph<LocalOrdinal,GlobalOrdinal,Node,LocalMatOps>::isGloballyIndexed() const
  {
    return indicesAreGlobal_;
  }

  template <class LocalOrdinal, class GlobalOrdinal, class Node, class LocalMatOps>
  size_t CrsGraph<LocalOrdinal,GlobalOrdinal,Node,LocalMatOps>::getNodeAllocationSize() const
  {
    return nodeNumAllocated_;
  }

  template <class LocalOrdinal, class GlobalOrdinal, class Node, class LocalMatOps>
  const RCP<const Comm<int> > &
  CrsGraph<LocalOrdinal,GlobalOrdinal,Node,LocalMatOps>::getComm() const
  {
    return rowMap_->getComm();
  }

  template <class LocalOrdinal, class GlobalOrdinal, class Node, class LocalMatOps>
  GlobalOrdinal CrsGraph<LocalOrdinal,GlobalOrdinal,Node,LocalMatOps>::getIndexBase() const
  {
    return rowMap_->getIndexBase();
  }

  template <class LocalOrdinal, class GlobalOrdinal, class Node, class LocalMatOps>
  bool CrsGraph<LocalOrdinal,GlobalOrdinal,Node,LocalMatOps>::indicesAreAllocated() const
  {
    return indicesAreAllocated_;
  }


  /////////////////////////////////////////////////////////////////////////////
  /////////////////////////////////////////////////////////////////////////////
  //                                                                         //
  //                    Internal utility methods                             //
  //                                                                         //
  /////////////////////////////////////////////////////////////////////////////
  /////////////////////////////////////////////////////////////////////////////


  /////////////////////////////////////////////////////////////////////////////
  /////////////////////////////////////////////////////////////////////////////
  template <class LocalOrdinal, class GlobalOrdinal, class Node, class LocalMatOps>
  bool CrsGraph<LocalOrdinal,GlobalOrdinal,Node,LocalMatOps>::isSorted() const
  {
    return indicesAreSorted_;
  }


  /////////////////////////////////////////////////////////////////////////////
  /////////////////////////////////////////////////////////////////////////////
  template <class LocalOrdinal, class GlobalOrdinal, class Node, class LocalMatOps>
  bool CrsGraph<LocalOrdinal,GlobalOrdinal,Node,LocalMatOps>::isMerged() const
  {
    return noRedundancies_;
  }


  /////////////////////////////////////////////////////////////////////////////
  /////////////////////////////////////////////////////////////////////////////
  template <class LocalOrdinal, class GlobalOrdinal, class Node, class LocalMatOps>
  void CrsGraph<LocalOrdinal,GlobalOrdinal,Node,LocalMatOps>::setSorted(bool sorted)
  {
    indicesAreSorted_ = sorted;
  }


  /////////////////////////////////////////////////////////////////////////////
  /////////////////////////////////////////////////////////////////////////////
  template <class LocalOrdinal, class GlobalOrdinal, class Node, class LocalMatOps>
  void CrsGraph<LocalOrdinal,GlobalOrdinal,Node,LocalMatOps>::setMerged(bool merged)
  {
    noRedundancies_ = merged;
  }


  /////////////////////////////////////////////////////////////////////////////
  /////////////////////////////////////////////////////////////////////////////
  template <class LocalOrdinal, class GlobalOrdinal, class Node, class LocalMatOps>
  void
  CrsGraph<LocalOrdinal,GlobalOrdinal,Node,LocalMatOps>::
  allocateIndices (ELocalGlobal lg)
  {
    // This is a protected function, only callable by us.  If it was
    // called incorrectly, it is our fault.  That's why the tests
    // below throw std::logic_error instead of std::invalid_argument.
    const char tfecfFuncName[] = "allocateIndices()";
    TEUCHOS_TEST_FOR_EXCEPTION_CLASS_FUNC(
      isLocallyIndexed() && lg==GlobalIndices, std::logic_error,
      ": The graph is locally indexed, but Tpetra code is calling this method "
      "with lg=GlobalIndices.  Please report this bug to the Tpetra developers.");
    TEUCHOS_TEST_FOR_EXCEPTION_CLASS_FUNC(
      isGloballyIndexed() && lg==LocalIndices, std::logic_error,
      ": The graph is globally indexed, but Tpetra code is calling this method "
      "with lg=LocalIndices.  Please report this bug to the Tpetra developers.");
    TEUCHOS_TEST_FOR_EXCEPTION_CLASS_FUNC(
      indicesAreAllocated(), std::logic_error, ": The graph's indices are "
      "already allocated, but Tpetra code is calling allocateIndices() again.  "
      "Please report this bug to the Tpetra developers.");

    const size_t numRows = getNodeNumRows();
    indicesAreLocal_  = (lg == LocalIndices);
    indicesAreGlobal_ = (lg == GlobalIndices);
    nodeNumAllocated_ = 0;
    if (numAllocPerRow_ == null && getNodeNumRows() > 0) {
      // this wastes memory, temporarily, but it simplifies the code
      // and interfaces to follow
      ArrayRCP<size_t> tmpnumallocperrow = arcp<size_t>(numRows);
      std::fill(tmpnumallocperrow.begin(), tmpnumallocperrow.end(), numAllocForAllRows_);
      numAllocPerRow_ = tmpnumallocperrow;
    }
    //
    if (getProfileType() == StaticProfile) {
      //
      //  STATIC ALLOCATION PROFILE
      //
      // Have the local sparse kernels object allocate row offsets for
      // us, with first-touch allocation if applicable.  This is not
      // as important for global indices, because we never use global
      // indices in sparse kernels, but we might as well use the code
      // that we have for both the local and global indices cases.
      // Furthermore, first-touch allocation ensures that we don't
      // take up too much memory in any one NUMA affinity region.
      rowPtrs_ = LocalMatOps::allocRowPtrs( getRowMap()->getNode(), numAllocPerRow_() );
      if (lg == LocalIndices) {
        lclInds1D_ = LocalMatOps::template allocStorage<LocalOrdinal>( getRowMap()->getNode(), rowPtrs_() );
      }
      else {
        gblInds1D_ = LocalMatOps::template allocStorage<GlobalOrdinal>( getRowMap()->getNode(), rowPtrs_() );
      }
      nodeNumAllocated_ = rowPtrs_[numRows];
    }
    else {
      //
      //  DYNAMIC ALLOCATION PROFILE
      //
      typename ArrayRCP<const size_t>::iterator numalloc = numAllocPerRow_.begin();
      size_t howmany = numAllocForAllRows_;
      if (lg == LocalIndices) {
        lclInds2D_ = arcp< Array<LocalOrdinal> >(numRows);
        nodeNumAllocated_ = 0;
        for (size_t i=0; i < numRows; ++i) {
          if (numAllocPerRow_ != null) howmany = *numalloc++;
          nodeNumAllocated_ += howmany;
          if (howmany > 0) lclInds2D_[i].resize(howmany);
        }
      }
      else { // allocate global indices
        gblInds2D_ = arcp< Array<GlobalOrdinal> >(numRows);
        nodeNumAllocated_ = 0;
        for (size_t i=0; i < numRows; ++i) {
          if (numAllocPerRow_ != null) howmany = *numalloc++;
          nodeNumAllocated_ += howmany;
          if (howmany > 0) gblInds2D_[i].resize(howmany);
        }
      }
    }
    if (numRows > 0) {
      numRowEntries_ = arcp<size_t>(numRows);
      std::fill( numRowEntries_.begin(), numRowEntries_.end(), 0 );
    }
    // done with these
    numAllocForAllRows_ = 0;
    numAllocPerRow_     = null;
    indicesAreAllocated_ = true;
    checkInternalState();
  }


  /////////////////////////////////////////////////////////////////////////////
  /////////////////////////////////////////////////////////////////////////////
  template <class LocalOrdinal, class GlobalOrdinal, class Node, class LocalMatOps>
  template <class T>
  ArrayRCP<T> CrsGraph<LocalOrdinal,GlobalOrdinal,Node,LocalMatOps>::allocateValues1D() const
  {
    const char tfecfFuncName[] = "allocateValues()";
    TEUCHOS_TEST_FOR_EXCEPTION_CLASS_FUNC(
        indicesAreAllocated() == false,
        std::runtime_error, ": graph indices must be allocated before values."
    );
    TEUCHOS_TEST_FOR_EXCEPTION_CLASS_FUNC(
        getProfileType() != StaticProfile,
        std::runtime_error, ": graph indices must be allocated in a static profile."
    );
    ArrayRCP<T> values1D;
    values1D = LocalMatOps::template allocStorage<T>( getRowMap()->getNode(), rowPtrs_() );
    return values1D;
  }


  /////////////////////////////////////////////////////////////////////////////
  /////////////////////////////////////////////////////////////////////////////
  template <class LocalOrdinal, class GlobalOrdinal, class Node, class LocalMatOps>
  template <class T>
  ArrayRCP<Array<T> >
  CrsGraph<LocalOrdinal,GlobalOrdinal,Node,LocalMatOps>::allocateValues2D() const
  {
    const char tfecfFuncName[] = "allocateValues2D()";
    TEUCHOS_TEST_FOR_EXCEPTION_CLASS_FUNC(
        indicesAreAllocated() == false,
        std::runtime_error, ": graph indices must be allocated before values."
    );
    TEUCHOS_TEST_FOR_EXCEPTION_CLASS_FUNC(
        getProfileType() != DynamicProfile,
        std::runtime_error, ": graph indices must be allocated in a dynamic profile."
    );
    ArrayRCP<Array<T> > values2D;
    values2D = arcp<Array<T> > (getNodeNumRows ());
    if (lclInds2D_ != null) {
      const size_t numRows = lclInds2D_.size ();
      for (size_t r = 0; r < numRows; ++r) {
        values2D[r].resize (lclInds2D_[r].size ());
      }
    }
    else if (gblInds2D_ != null) {
      const size_t numRows = gblInds2D_.size ();
      for (size_t r = 0; r < numRows; ++r) {
        values2D[r].resize (gblInds2D_[r].size ());
      }
    }
    return values2D;
  }


  /////////////////////////////////////////////////////////////////////////////
  /////////////////////////////////////////////////////////////////////////////
  template <class LocalOrdinal, class GlobalOrdinal, class Node, class LocalMatOps>
  template <ELocalGlobal lg, class T>
  RowInfo
  CrsGraph<LocalOrdinal,GlobalOrdinal,Node,LocalMatOps>::
  updateAllocAndValues (RowInfo rowinfo,
                        size_t newAllocSize,
                        Array<T>& rowVals)
  {
#ifdef HAVE_TPETRA_DEBUG
    TEUCHOS_TEST_FOR_EXCEPT( ! rowMap_->isNodeLocalElement(rowinfo.localRow) );
    TEUCHOS_TEST_FOR_EXCEPT( newAllocSize < rowinfo.allocSize );
    TEUCHOS_TEST_FOR_EXCEPT( (lg == LocalIndices && ! isLocallyIndexed()) ||
                             (lg == GlobalIndices && ! isGloballyIndexed()) );
    TEUCHOS_TEST_FOR_EXCEPT( newAllocSize == 0 );
    TEUCHOS_TEST_FOR_EXCEPT( ! indicesAreAllocated() );
#endif
    // ArrayRCP::resize automatically copies over values on reallocation.
    if (lg == LocalIndices) {
      lclInds2D_[rowinfo.localRow].resize (newAllocSize);
    }
    else { // lg == GlobalIndices
      gblInds2D_[rowinfo.localRow].resize (newAllocSize);
    }
    rowVals.resize (newAllocSize);
    nodeNumAllocated_ += (newAllocSize - rowinfo.allocSize);
    rowinfo.allocSize = newAllocSize;
    return rowinfo;
  }


  /////////////////////////////////////////////////////////////////////////////
  /////////////////////////////////////////////////////////////////////////////
  template <class LocalOrdinal, class GlobalOrdinal, class Node, class LocalMatOps>
  ArrayView<const LocalOrdinal>
  CrsGraph<LocalOrdinal,GlobalOrdinal,Node,LocalMatOps>::
  getLocalView (RowInfo rowinfo) const
  {
    ArrayView<const LocalOrdinal> view;
    if (rowinfo.allocSize > 0) {
      if (lclInds1D_ != null) {
        view = lclInds1D_ (rowinfo.offset1D, rowinfo.allocSize);
      }
      else if (!lclInds2D_[rowinfo.localRow].empty()) {
        view = lclInds2D_[rowinfo.localRow] ();
      }
    }
    return view;
  }


  /////////////////////////////////////////////////////////////////////////////
  /////////////////////////////////////////////////////////////////////////////
  template <class LocalOrdinal, class GlobalOrdinal, class Node, class LocalMatOps>
  ArrayView<LocalOrdinal>
  CrsGraph<LocalOrdinal,GlobalOrdinal,Node,LocalMatOps>::
  getLocalViewNonConst (RowInfo rowinfo)
  {
    ArrayView<LocalOrdinal> view;
    if (rowinfo.allocSize > 0) {
      if (lclInds1D_ != null) {
        view = lclInds1D_ (rowinfo.offset1D, rowinfo.allocSize);
      }
      else if (! lclInds2D_[rowinfo.localRow].empty()) {
        view = lclInds2D_[rowinfo.localRow] ();
      }
    }
    return view;
  }


  /////////////////////////////////////////////////////////////////////////////
  /////////////////////////////////////////////////////////////////////////////
  template <class LocalOrdinal, class GlobalOrdinal, class Node, class LocalMatOps>
  ArrayView<const GlobalOrdinal>
  CrsGraph<LocalOrdinal,GlobalOrdinal,Node,LocalMatOps>::
  getGlobalView (RowInfo rowinfo) const
  {
    ArrayView<const GlobalOrdinal> view;
    if (rowinfo.allocSize > 0) {
      if (gblInds1D_ != null) {
        view = gblInds1D_ (rowinfo.offset1D, rowinfo.allocSize);
      }
      else if (! gblInds2D_[rowinfo.localRow].empty()) {
        view = gblInds2D_[rowinfo.localRow] ();
      }
    }
    return view;
  }


  /////////////////////////////////////////////////////////////////////////////
  /////////////////////////////////////////////////////////////////////////////
  template <class LocalOrdinal, class GlobalOrdinal, class Node, class LocalMatOps>
  ArrayView<GlobalOrdinal>
  CrsGraph<LocalOrdinal,GlobalOrdinal,Node,LocalMatOps>::
  getGlobalViewNonConst (RowInfo rowinfo)
  {
    ArrayView<GlobalOrdinal> view;
    if (rowinfo.allocSize > 0) {
      if (gblInds1D_ != null) {
        view = gblInds1D_ (rowinfo.offset1D, rowinfo.allocSize);
      }
      else if (!gblInds2D_[rowinfo.localRow].empty()) {
        view = gblInds2D_[rowinfo.localRow] ();
      }
    }
    return view;
  }


  /////////////////////////////////////////////////////////////////////////////
  /////////////////////////////////////////////////////////////////////////////
  template <class LocalOrdinal, class GlobalOrdinal, class Node, class LocalMatOps>
  RowInfo CrsGraph<LocalOrdinal,GlobalOrdinal,Node,LocalMatOps>::getRowInfo(size_t myRow) const
  {
#ifdef HAVE_TPETRA_DEBUG
    const char tfecfFuncName[] = "getRowInfo()";
    TEUCHOS_TEST_FOR_EXCEPTION_CLASS_FUNC(
        rowMap_->isNodeLocalElement (myRow) == false,
        std::logic_error,
        ": The given (local) row index myRow = " << myRow
        << " does not belong to the graph's row Map.  "
        "This probably indicates a bug in Tpetra::CrsGraph or Tpetra::CrsMatrix.  "
        "Please report this to the Tpetra developers.");
    TEUCHOS_TEST_FOR_EXCEPTION_CLASS_FUNC(
      hasRowInfo() == false, std::logic_error,
      ": Late catch! Graph does not have row info anymore.  "
      "Error should have been caught earlier.  Please contact Tpetra team.");
#endif // HAVE_TPETRA_DEBUG
    const size_t STINV = Teuchos::OrdinalTraits<size_t>::invalid ();
    RowInfo ret;
    ret.localRow = myRow;
    if (nodeNumAllocated_ != 0 && nodeNumAllocated_ != STINV) {
      // graph data structures have the info that we need
      //
      // if static graph, offsets tell us the allocation size
      if (getProfileType() == StaticProfile) {
        ret.offset1D  = rowPtrs_[myRow];
        ret.allocSize = rowPtrs_[myRow+1] - rowPtrs_[myRow];
        if (numRowEntries_ == null) {
          ret.numEntries = ret.allocSize;
        }
        else {
          ret.numEntries = numRowEntries_[myRow];
        }
      }
      else {
        ret.offset1D = STINV;
        if (isLocallyIndexed ()) {
          ret.allocSize = lclInds2D_[myRow].size();
        }
        else {
          ret.allocSize = gblInds2D_[myRow].size();
        }
        ret.numEntries = numRowEntries_[myRow];
      }
    }
    else if (nodeNumAllocated_ == 0) {
      // have performed allocation, but the graph has no allocation or entries
      ret.allocSize = 0;
      ret.numEntries = 0;
      ret.offset1D = STINV;
    }
    else if (indicesAreAllocated () == false) {
      // haven't performed allocation yet; probably won't hit this code
      if (numAllocPerRow_ == null) {
        ret.allocSize = numAllocForAllRows_;
      }
      else {
        ret.allocSize = numAllocPerRow_[myRow];
      }
      ret.numEntries = 0;
      ret.offset1D = STINV;
    }
    else {
      // don't know how we ended up here...
      TEUCHOS_TEST_FOR_EXCEPT(true);
    }
    return ret;
  }


  /////////////////////////////////////////////////////////////////////////////
  /////////////////////////////////////////////////////////////////////////////
  template <class LocalOrdinal, class GlobalOrdinal, class Node, class LocalMatOps>
  void CrsGraph<LocalOrdinal,GlobalOrdinal,Node,LocalMatOps>::staticAssertions() const
  {
    // Assumption: sizeof(GlobalOrdinal) >= sizeof(LocalOrdinal):
    //     This is so that we can store local indices in the memory
    //     formerly occupied by global indices.
    //
    // Assumption: max(GlobalOrdinal) >= max(LocalOrdinal) and
    //   max(size_t) >= max(LocalOrdinal)
    //     This is so that we can represent any LocalOrdinal as a
    //     size_t, and any LocalOrdinal as a GlobalOrdinal
    Teuchos::CompileTimeAssert<sizeof(GlobalOrdinal) < sizeof(LocalOrdinal)> cta_size1; (void)cta_size1;
    Teuchos::CompileTimeAssert<sizeof(global_size_t) < sizeof(size_t)      > cta_size2; (void)cta_size2;
    // can't call max() with CompileTimeAssert, because it isn't a constant expression; will need to make this a runtime check
    std::string msg = typeName(*this) + ": Object cannot be allocated with stated template arguments: size assumptions are not valid.";
    TEUCHOS_TEST_FOR_EXCEPTION( (size_t)OrdinalTraits<LocalOrdinal>::max() > OrdinalTraits<size_t>::max(),          std::runtime_error, msg);
    TEUCHOS_TEST_FOR_EXCEPTION( (global_size_t)OrdinalTraits<LocalOrdinal>::max() > (global_size_t)OrdinalTraits<GlobalOrdinal>::max(),           std::runtime_error, msg);
    TEUCHOS_TEST_FOR_EXCEPTION( (size_t)OrdinalTraits<GlobalOrdinal>::max() > OrdinalTraits<global_size_t>::max(),  std::runtime_error, msg);
    TEUCHOS_TEST_FOR_EXCEPTION( OrdinalTraits<size_t>::max() > OrdinalTraits<global_size_t>::max(),                 std::runtime_error, msg);
  }


  /////////////////////////////////////////////////////////////////////////////
  /////////////////////////////////////////////////////////////////////////////
  template <class LocalOrdinal, class GlobalOrdinal, class Node, class LocalMatOps>
  template <ELocalGlobal lg>
  size_t CrsGraph<LocalOrdinal,GlobalOrdinal,Node,LocalMatOps>::filterIndices(const SLocalGlobalNCViews &inds) const
  {
    const Map<LocalOrdinal,GlobalOrdinal,Node> &cmap = *colMap_;
    Teuchos::CompileTimeAssert<lg != GlobalIndices && lg != LocalIndices> cta_lg;
    (void)cta_lg;
    size_t numFiltered = 0;
#ifdef HAVE_TPETRA_DEBUG
    size_t numFiltered_debug = 0;
#endif
    if (lg == GlobalIndices) {
      ArrayView<GlobalOrdinal> ginds = inds.ginds;
      typename ArrayView<GlobalOrdinal>::iterator fend = ginds.begin(),
                                                  cptr = ginds.begin();
      while (cptr != ginds.end()) {
        if (cmap.isNodeGlobalElement(*cptr)) {
          *fend++ = *cptr;
#ifdef HAVE_TPETRA_DEBUG
          ++numFiltered_debug;
#endif
        }
        ++cptr;
      }
      numFiltered = fend - ginds.begin();
    }
    else if (lg == LocalIndices) {
      ArrayView<LocalOrdinal> linds = inds.linds;
      typename ArrayView<LocalOrdinal>::iterator fend = linds.begin(),
                                                 cptr = linds.begin();
      while (cptr != linds.end()) {
        if (cmap.isNodeLocalElement(*cptr)) {
          *fend++ = *cptr;
#ifdef HAVE_TPETRA_DEBUG
          ++numFiltered_debug;
#endif
        }
        ++cptr;
      }
      numFiltered = fend - linds.begin();
    }
#ifdef HAVE_TPETRA_DEBUG
    TEUCHOS_TEST_FOR_EXCEPT( numFiltered != numFiltered_debug );
#endif
    return numFiltered;
  }


  /////////////////////////////////////////////////////////////////////////////
  /////////////////////////////////////////////////////////////////////////////
  template <class LocalOrdinal, class GlobalOrdinal, class Node, class LocalMatOps>
  template <ELocalGlobal lg, class T>
  size_t CrsGraph<LocalOrdinal,GlobalOrdinal,Node,LocalMatOps>::
  filterIndicesAndValues (const SLocalGlobalNCViews &inds, const ArrayView<T> &vals) const
  {
    const Map<LocalOrdinal,GlobalOrdinal,Node> &cmap = *colMap_;
    Teuchos::CompileTimeAssert<lg != GlobalIndices && lg != LocalIndices> cta_lg;
    (void)cta_lg;
    size_t numFiltered = 0;
    typename ArrayView<T>::iterator fvalsend = vals.begin(),
                                    valscptr = vals.begin();
#ifdef HAVE_TPETRA_DEBUG
    size_t numFiltered_debug = 0;
#endif
    if (lg == GlobalIndices) {
      ArrayView<GlobalOrdinal> ginds = inds.ginds;
      typename ArrayView<GlobalOrdinal>::iterator fend = ginds.begin(),
                                                  cptr = ginds.begin();
      while (cptr != ginds.end()) {
        if (cmap.isNodeGlobalElement(*cptr)) {
          *fend++ = *cptr;
          *fvalsend++ = *valscptr;
#ifdef HAVE_TPETRA_DEBUG
          ++numFiltered_debug;
#endif
        }
        ++cptr;
        ++valscptr;
      }
      numFiltered = fend - ginds.begin();
    }
    else if (lg == LocalIndices) {
      ArrayView<LocalOrdinal> linds = inds.linds;
      typename ArrayView<LocalOrdinal>::iterator fend = linds.begin(),
                                                 cptr = linds.begin();
      while (cptr != linds.end()) {
        if (cmap.isNodeLocalElement(*cptr)) {
          *fend++ = *cptr;
          *fvalsend++ = *valscptr;
#ifdef HAVE_TPETRA_DEBUG
          ++numFiltered_debug;
#endif
        }
        ++cptr;
        ++valscptr;
      }
      numFiltered = fend - linds.begin();
    }
#ifdef HAVE_TPETRA_DEBUG
    TEUCHOS_TEST_FOR_EXCEPT( numFiltered != numFiltered_debug );
    TEUCHOS_TEST_FOR_EXCEPT( valscptr != vals.end() );
    TEUCHOS_TEST_FOR_EXCEPT( numFiltered != (size_t)(fvalsend - vals.begin()) );
#endif
    return numFiltered;
  }


  /////////////////////////////////////////////////////////////////////////////
  /////////////////////////////////////////////////////////////////////////////
  template <class LocalOrdinal, class GlobalOrdinal, class Node, class LocalMatOps>
  template <ELocalGlobal lg, ELocalGlobal I>
  size_t CrsGraph<LocalOrdinal,GlobalOrdinal,Node,LocalMatOps>::insertIndices(RowInfo rowinfo, const SLocalGlobalViews &newInds)
  {
    Teuchos::CompileTimeAssert<lg != GlobalIndices && lg != LocalIndices> cta_lg; (void)cta_lg;
    size_t numNewInds = 0;
    if (lg == GlobalIndices) { // input indices are global
      ArrayView<const GlobalOrdinal> new_ginds = newInds.ginds;
      numNewInds = new_ginds.size();
      if (I == GlobalIndices) { // store global indices
        ArrayView<GlobalOrdinal> gind_view = getGlobalViewNonConst(rowinfo);
        std::copy(new_ginds.begin(), new_ginds.end(), gind_view.begin()+rowinfo.numEntries);
      }
      else if (I == LocalIndices) { // store local indices
        ArrayView<LocalOrdinal> lind_view = getLocalViewNonConst(rowinfo);
        typename ArrayView<const GlobalOrdinal>::iterator         in = new_ginds.begin();
        const typename ArrayView<const GlobalOrdinal>::iterator stop = new_ginds.end();
        typename ArrayView<LocalOrdinal>::iterator out = lind_view.begin()+rowinfo.numEntries;
        while (in != stop) {
          *out++ = colMap_->getLocalElement (*in++);
        }
      }
    }
    else if (lg == LocalIndices) { // input indices are local
      ArrayView<const LocalOrdinal> new_linds = newInds.linds;
      numNewInds = new_linds.size();
      if (I == LocalIndices) { // store local indices
        ArrayView<LocalOrdinal> lind_view = getLocalViewNonConst(rowinfo);
        std::copy(new_linds.begin(), new_linds.end(), lind_view.begin()+rowinfo.numEntries);
      }
      else if (I == GlobalIndices) {
        // not needed yet
        TEUCHOS_TEST_FOR_EXCEPTION(true, std::logic_error, "Tpetra::CrsGraph::"
          "insertIndices: the case where the input indices are local and the "
          "indices to write are global (lg=LocalIndices, I=GlobalIndices) has "
          "not yet been implemented.");
      }
    }
    numRowEntries_[rowinfo.localRow] += numNewInds;
    nodeNumEntries_ += numNewInds;
    setSorted(false);
    setMerged(false);
    return numNewInds;
  }

  /////////////////////////////////////////////////////////////////////////////
  /////////////////////////////////////////////////////////////////////////////
  template <class LocalOrdinal, class GlobalOrdinal, class Node, class LocalMatOps>
  void CrsGraph<LocalOrdinal,GlobalOrdinal,Node,LocalMatOps>::
  insertGlobalIndicesImpl(LocalOrdinal myRow,
                          const ArrayView<const GlobalOrdinal> &indices)
  {
    const char* tfecfFuncName("insertGlobalIndicesImpl()");

    RowInfo rowInfo = getRowInfo(myRow);
    const size_t numNewInds = indices.size();
    const size_t newNumEntries = rowInfo.numEntries + numNewInds;
    if (newNumEntries > rowInfo.allocSize) {
      TEUCHOS_TEST_FOR_EXCEPTION_CLASS_FUNC(
        getProfileType() == StaticProfile, std::runtime_error,
        ": new indices exceed statically allocated graph structure.");
      // Only print an efficiency warning once per CrsGraph
      // instance, per method name (insertLocalIndices() or
      // insertGlobalIndices()).
      if (! insertGlobalIndicesWarnedEfficiency_) {
        TPETRA_EFFICIENCY_WARNING(
          true, std::runtime_error,
          "::insertGlobalIndices():" << std::endl << "Pre-allocated space "
          "has been exceeded, requiring new allocation.  This is allowed "
          "but not efficient in terms of run time.  To improve efficiency, "
          "we suggest using a larger number of entries per row in the "
          "constructor.  You may either specify a maximum number of "
          "entries for all the rows, or a per-row maximum.  This CrsGraph "
          "instance will not print further messages of this kind, in order "
          "not to clutter output.");
        insertGlobalIndicesWarnedEfficiency_ = true;
      }
      // update allocation, doubling size to reduce number of reallocations
      size_t newAllocSize = 2*rowInfo.allocSize;
      if (newAllocSize < newNumEntries)
        newAllocSize = newNumEntries;
      gblInds2D_[myRow].resize(newAllocSize);
      nodeNumAllocated_ += (newAllocSize - rowInfo.allocSize);
    }

    // Copy new indices at end of global index array
    if (gblInds1D_ != null)
      std::copy(indices.begin(), indices.end(),
                gblInds1D_.begin()+rowInfo.offset1D+rowInfo.numEntries);
    else
      std::copy(indices.begin(), indices.end(),
                gblInds2D_[myRow].begin()+rowInfo.numEntries);
    numRowEntries_[myRow] += numNewInds;
    nodeNumEntries_ += numNewInds;
    setSorted(false);
    setMerged(false);

#ifdef HAVE_TPETRA_DEBUG
    {
      const size_t chkNewNumEntries = getNumEntriesInLocalRow (myRow);
      TEUCHOS_TEST_FOR_EXCEPTION_CLASS_FUNC(
        chkNewNumEntries != newNumEntries, std::logic_error,
        ": Internal logic error. Please contact Tpetra team.");
    }
#endif
  }

  /////////////////////////////////////////////////////////////////////////////
  /////////////////////////////////////////////////////////////////////////////
  template <class LocalOrdinal, class GlobalOrdinal, class Node, class LocalMatOps>
  void CrsGraph<LocalOrdinal,GlobalOrdinal,Node,LocalMatOps>::
  insertLocalIndicesImpl(LocalOrdinal myRow,
                         const ArrayView<const LocalOrdinal> &indices)
  {
    const char* tfecfFuncName("insertLocallIndicesImpl()");

    RowInfo rowInfo = getRowInfo(myRow);
    const size_t numNewInds = indices.size();
    const size_t newNumEntries = rowInfo.numEntries + numNewInds;
    if (newNumEntries > rowInfo.allocSize) {
      TEUCHOS_TEST_FOR_EXCEPTION_CLASS_FUNC(
        getProfileType() == StaticProfile, std::runtime_error,
        ": new indices exceed statically allocated graph structure.");
      // Only print an efficiency warning once per CrsGraph
      // instance, per method name (insertLocalIndices() or
      // insertGlobalIndices()).
      if (! insertLocalIndicesWarnedEfficiency_) {
        TPETRA_EFFICIENCY_WARNING(
          true, std::runtime_error,
          "::insertLocalIndices():" << std::endl << "Pre-allocated space "
          "has been exceeded, requiring new allocation.  This is allowed "
          "but not efficient in terms of run time.  To improve efficiency, "
          "we suggest using a larger number of entries per row in the "
          "constructor.  You may either specify a maximum number of "
          "entries for all the rows, or a per-row maximum.  This CrsGraph "
          "instance will not print further messages of this kind, in order "
          "not to clutter output.");
        insertLocalIndicesWarnedEfficiency_ = true;
      }
      // update allocation, doubling size to reduce number of reallocations
      size_t newAllocSize = 2*rowInfo.allocSize;
      if (newAllocSize < newNumEntries)
        newAllocSize = newNumEntries;
      lclInds2D_[myRow].resize(newAllocSize);
      nodeNumAllocated_ += (newAllocSize - rowInfo.allocSize);
    }

    // Insert new indices at end of lclInds array
    if (lclInds1D_ != null)
      std::copy(indices.begin(), indices.end(),
                lclInds1D_.begin()+rowInfo.offset1D+rowInfo.numEntries);
    else
      std::copy(indices.begin(), indices.end(),
                lclInds2D_[myRow].begin()+rowInfo.numEntries);
    numRowEntries_[myRow] += numNewInds;
    nodeNumEntries_ += numNewInds;
    setSorted(false);
    setMerged(false);

#ifdef HAVE_TPETRA_DEBUG
    {
      const size_t chkNewNumEntries = getNumEntriesInLocalRow (myRow);
      TEUCHOS_TEST_FOR_EXCEPTION_CLASS_FUNC(
        chkNewNumEntries != newNumEntries, std::logic_error,
        ": Internal logic error. Please contact Tpetra team.");
    }
#endif
  }

  /////////////////////////////////////////////////////////////////////////////
  /////////////////////////////////////////////////////////////////////////////
  template <class LocalOrdinal, class GlobalOrdinal, class Node, class LocalMatOps>
  template <ELocalGlobal lg, ELocalGlobal I, class IterO, class IterN>
  void CrsGraph<LocalOrdinal,GlobalOrdinal,Node,LocalMatOps>::
  insertIndicesAndValues (RowInfo rowinfo, const SLocalGlobalViews &newInds,
                          IterO rowVals, IterN newVals)
  {
    size_t numNewInds = insertIndices<lg,I> (rowinfo, newInds);
    std::copy (newVals, newVals + numNewInds, rowVals + rowinfo.numEntries);
  }

  /////////////////////////////////////////////////////////////////////////////
  /////////////////////////////////////////////////////////////////////////////
  template <class LocalOrdinal, class GlobalOrdinal, class Node, class LocalMatOps>
  template <class Scalar, class BinaryFunction>
  void
  CrsGraph<LocalOrdinal,GlobalOrdinal,Node,LocalMatOps>::
  transformLocalValues (RowInfo rowInfo,
                        const Teuchos::ArrayView<Scalar>& rowVals,
                        const Teuchos::ArrayView<const LocalOrdinal>& inds,
                        const Teuchos::ArrayView<const Scalar>& newVals,
                        BinaryFunction f) const
  {
    const size_t STINV = Teuchos::OrdinalTraits<size_t>::invalid();
    const size_t numElts = Teuchos::as<size_t> (inds.size ());
    size_t hint = 0; // Guess for the current index k into rowVals

    // Get a view of the column indices in the row.  This amortizes
    // the cost of getting the view over all the entries of inds.
    ArrayView<const LocalOrdinal> colInds = getLocalView (rowInfo);

    for (size_t j = 0; j < numElts; ++j) {
      const size_t k = findLocalIndex (rowInfo, inds[j], colInds, hint);
      if (k != STINV) {
        rowVals[k] = f( rowVals[k], newVals[j] );
        hint = k+1;
      }
    }
  }


  /////////////////////////////////////////////////////////////////////////////
  /////////////////////////////////////////////////////////////////////////////
  template <class LocalOrdinal, class GlobalOrdinal, class Node, class LocalMatOps>
  template <class Scalar, class BinaryFunction>
  void
  CrsGraph<LocalOrdinal,GlobalOrdinal,Node,LocalMatOps>::
  transformGlobalValues (RowInfo rowInfo,
                         const Teuchos::ArrayView<Scalar>& rowVals,
                         const Teuchos::ArrayView<const GlobalOrdinal>& inds,
                         const Teuchos::ArrayView<const Scalar>& newVals,
                         BinaryFunction f) const
  {
    const size_t STINV = Teuchos::OrdinalTraits<size_t>::invalid();
    const size_t numElts = Teuchos::as<size_t> (inds.size ());
    size_t hint = 0; // hint is a guess as to wheter the index is

    for (size_t j = 0; j < numElts; ++j) {
      const size_t k = findGlobalIndex (rowInfo, inds[j], hint);
      if (k != STINV) {
        rowVals[k] = f( rowVals[k], newVals[j] );
        hint = k+1;
      }
    }
  }



  /////////////////////////////////////////////////////////////////////////////
  /////////////////////////////////////////////////////////////////////////////
  template <class LocalOrdinal, class GlobalOrdinal, class Node, class LocalMatOps>
  void CrsGraph<LocalOrdinal,GlobalOrdinal,Node,LocalMatOps>::sortRowIndices(RowInfo rowinfo)
  {
    if (rowinfo.numEntries > 0) {
      ArrayView<LocalOrdinal> inds_view = getLocalViewNonConst(rowinfo);
      std::sort(inds_view.begin(), inds_view.begin() + rowinfo.numEntries);
    }
  }


  /////////////////////////////////////////////////////////////////////////////
  /////////////////////////////////////////////////////////////////////////////
  // in the future, perhaps this could use std::sort with a boost::zip_iterator
  template <class LocalOrdinal, class GlobalOrdinal, class Node, class LocalMatOps>
  template <class Scalar>
  void CrsGraph<LocalOrdinal,GlobalOrdinal,Node,LocalMatOps>::sortRowIndicesAndValues(RowInfo rowinfo, ArrayView<Scalar> values)
  {
    if (rowinfo.numEntries > 0) {
      ArrayView<LocalOrdinal> inds_view = getLocalViewNonConst(rowinfo);
      sort2(inds_view.begin(), inds_view.begin()+rowinfo.numEntries, values.begin());
    }
  }


  /////////////////////////////////////////////////////////////////////////////
  /////////////////////////////////////////////////////////////////////////////
  template <class LocalOrdinal, class GlobalOrdinal, class Node, class LocalMatOps>
  void CrsGraph<LocalOrdinal,GlobalOrdinal,Node,LocalMatOps>::mergeRowIndices(RowInfo rowinfo)
  {
    const char tfecfFuncName[] = "mergRowIndices()";
    TEUCHOS_TEST_FOR_EXCEPTION_CLASS_FUNC(
      isStorageOptimized() == true, std::logic_error,
      ": The graph is already storage optimized, so we shouldn't be merging any indices."
      " Please report this bug to the Tpetra developers.");
    ArrayView<LocalOrdinal> inds_view = getLocalViewNonConst(rowinfo);
    typename ArrayView<LocalOrdinal>::iterator beg, end, newend;
    beg = inds_view.begin();
    end = inds_view.begin() + rowinfo.numEntries;
    newend = std::unique(beg,end);
    const size_t mergedEntries = newend - beg;
#ifdef HAVE_TPETRA_DEBUG
    // merge should not have eliminated any entries; if so, the assignment below will destory the packed structure
    TEUCHOS_TEST_FOR_EXCEPT( isStorageOptimized() && mergedEntries != rowinfo.numEntries );
#endif
    numRowEntries_[rowinfo.localRow] = mergedEntries;
    nodeNumEntries_ -= (rowinfo.numEntries - mergedEntries);
  }


  /////////////////////////////////////////////////////////////////////////////
  /////////////////////////////////////////////////////////////////////////////
  // in the future, this could use std::unique with a boost::zip_iterator
  template <class LocalOrdinal, class GlobalOrdinal, class Node, class LocalMatOps>
  template <class Iter, class BinaryFunction>
  void CrsGraph<LocalOrdinal,GlobalOrdinal,Node,LocalMatOps>::
  mergeRowIndicesAndValues(RowInfo rowinfo, Iter rowValueIter, BinaryFunction f)
  {
    const char tfecfFuncName[] = "mergRowIndicesAndValues()";
    TEUCHOS_TEST_FOR_EXCEPTION_CLASS_FUNC(
      isStorageOptimized() == true, std::logic_error,
      ": The graph is already storage optimized, so we shouldn't be merging any indices/values."
      " Please report this bug to the Tpetra developers.");
    ArrayView<LocalOrdinal> inds_view = getLocalViewNonConst(rowinfo);
    typename ArrayView<LocalOrdinal>::iterator beg, end, newend;

    // beg,end define a half-exclusive interval over which to iterate.
    beg = inds_view.begin();
    end = inds_view.begin() + rowinfo.numEntries;
    newend = beg;
    if (beg != end) {
      typename ArrayView<LocalOrdinal>::iterator cur = beg + 1;
      Iter vcur = rowValueIter + 1,
           vend = rowValueIter;
      cur = beg+1;
      while (cur != end) {
        if (*cur != *newend) {
          // new entry; save it
          ++newend;
          ++vend;
          (*newend) = (*cur);
          (*vend) = (*vcur);
        }
        else {
          // old entry; merge it
          (*vend) = f (*vend, *vcur);
        }
        ++cur;
        ++vcur;
      }
      ++newend; // one past the last entry, per typical [beg,end) semantics
    }
    const size_t mergedEntries = newend - beg;
#ifdef HAVE_TPETRA_DEBUG
    // merge should not have eliminated any entries; if so, the
    // assignment below will destroy the packed structure
    TEUCHOS_TEST_FOR_EXCEPT( isStorageOptimized() && mergedEntries != rowinfo.numEntries );
#endif // HAVE_TPETRA_DEBUG
    numRowEntries_[rowinfo.localRow] = mergedEntries;
    nodeNumEntries_ -= (rowinfo.numEntries - mergedEntries);
  }


  /////////////////////////////////////////////////////////////////////////////
  /////////////////////////////////////////////////////////////////////////////
  template <class LocalOrdinal, class GlobalOrdinal, class Node, class LocalMatOps>
  void CrsGraph<LocalOrdinal,GlobalOrdinal,Node,LocalMatOps>::setDomainRangeMaps(
                                const RCP<const Map<LocalOrdinal,GlobalOrdinal,Node> > &domainMap,
                                const RCP<const Map<LocalOrdinal,GlobalOrdinal,Node> > &rangeMap)
  {
    // simple pointer comparison for equality
    if (domainMap_ != domainMap) {
      domainMap_ = domainMap;
      importer_ = null;
    }
    if (rangeMap_ != rangeMap) {
      rangeMap_  = rangeMap;
      exporter_ = null;
    }
  }


  /////////////////////////////////////////////////////////////////////////////
  /////////////////////////////////////////////////////////////////////////////
  template <class LocalOrdinal, class GlobalOrdinal, class Node, class LocalMatOps>
  size_t
  CrsGraph<LocalOrdinal,GlobalOrdinal,Node,LocalMatOps>::
  findLocalIndex (RowInfo rowinfo, LocalOrdinal ind, size_t hint) const
  {
    ArrayView<const LocalOrdinal> colInds = getLocalView (rowinfo);
    return this->findLocalIndex (rowinfo, ind, colInds, hint);
  }


  /////////////////////////////////////////////////////////////////////////////
  /////////////////////////////////////////////////////////////////////////////
  template <class LocalOrdinal,
            class GlobalOrdinal,
            class Node,
            class LocalMatOps>
  size_t
  CrsGraph<LocalOrdinal,GlobalOrdinal,Node,LocalMatOps>::
  findLocalIndex (RowInfo rowinfo,
                  LocalOrdinal ind,
                  ArrayView<const LocalOrdinal> colInds,
                  size_t hint) const
  {
    typedef typename ArrayView<const LocalOrdinal>::iterator IT;

    // If the hint was correct, then the hint is the offset to return.
    if (hint < rowinfo.numEntries && colInds[hint] == ind) {
      return hint;
    }

    // The hint was wrong, so we must search for the given column
    // index in the column indices for the given row.  How we do the
    // search depends on whether the graph's column indices are
    // sorted.
    IT beg = colInds.begin ();
    IT end = beg + rowinfo.numEntries;
    IT ptr = beg + rowinfo.numEntries; // "null"
    bool found = true;

    if (isSorted ()) {
      // binary search
      std::pair<IT,IT> p = std::equal_range (beg, end, ind);
      if (p.first == p.second) {
        found = false;
      }
      else {
        ptr = p.first;
      }
    }
    else {
      // direct search
      ptr = std::find (beg, end, ind);
      if (ptr == end) {
        found = false;
      }
    }

    if (found) {
      return Teuchos::as<size_t> (ptr - beg);
    }
    else {
      return Teuchos::OrdinalTraits<size_t>::invalid ();
    }
  }


  /////////////////////////////////////////////////////////////////////////////
  /////////////////////////////////////////////////////////////////////////////
  template <class LocalOrdinal, class GlobalOrdinal, class Node, class LocalMatOps>
  size_t
  CrsGraph<LocalOrdinal,GlobalOrdinal,Node,LocalMatOps>::
  findGlobalIndex (RowInfo rowinfo, GlobalOrdinal ind, size_t hint) const
  {
    typedef typename ArrayView<const GlobalOrdinal>::iterator IT;
    ArrayView<const GlobalOrdinal> indices = getGlobalView (rowinfo);

    // We don't actually require that the hint be a valid index.
    // If it is not in range, we just ignore it.
    if (hint < rowinfo.numEntries && indices[hint] == ind) {
      return hint;
    }

    IT beg = indices.begin ();
    IT end = indices.begin () + rowinfo.numEntries; // not indices.end()
    if (isSorted ()) { // use binary search
      const std::pair<IT,IT> p = std::equal_range (beg, end, ind);
      if (p.first == p.second) { // range of matching entries is empty
        return Teuchos::OrdinalTraits<size_t>::invalid ();
      } else {
        return p.first - beg;
      }
    }
    else { // not sorted; must use linear search
      const IT loc = std::find (beg, end, ind);
      if (loc == end) {
        return Teuchos::OrdinalTraits<size_t>::invalid ();
      } else {
        return loc - beg;
      }
    }
  }


  /////////////////////////////////////////////////////////////////////////////
  /////////////////////////////////////////////////////////////////////////////
  template <class LocalOrdinal, class GlobalOrdinal, class Node, class LocalMatOps>
  void CrsGraph<LocalOrdinal,GlobalOrdinal,Node,LocalMatOps>::clearGlobalConstants()
  {
    globalNumEntries_       = OrdinalTraits<global_size_t>::invalid();
    globalNumDiags_         = OrdinalTraits<global_size_t>::invalid();
    globalMaxNumRowEntries_ = OrdinalTraits<global_size_t>::invalid();
    nodeNumDiags_           = OrdinalTraits<       size_t>::invalid();
    nodeMaxNumRowEntries_   = OrdinalTraits<       size_t>::invalid();
    haveGlobalConstants_    = false;
  }


  /////////////////////////////////////////////////////////////////////////////
  /////////////////////////////////////////////////////////////////////////////
  template <class LocalOrdinal, class GlobalOrdinal, class Node, class LocalMatOps>
  void CrsGraph<LocalOrdinal,GlobalOrdinal,Node,LocalMatOps>::checkInternalState() const
  {
#ifdef HAVE_TPETRA_DEBUG
    const global_size_t GSTI = OrdinalTraits<global_size_t>::invalid();
    const size_t         STI = OrdinalTraits<size_t>::invalid();
    std::string err = typeName(*this) + "::checkInternalState(): Likely internal logic error. Please contact Tpetra team.";
    // check the internal state of this data structure
    // this is called by numerous state-changing methods, in a debug build, to ensure that the object
    // always remains in a valid state
    // the graph should have been allocated with a row map
    TEUCHOS_TEST_FOR_EXCEPTION( rowMap_ == null,                     std::logic_error, err );
    // am either complete or active
    TEUCHOS_TEST_FOR_EXCEPTION( isFillActive() == isFillComplete(),  std::logic_error, err );
    // if active, i have no local graph
    TEUCHOS_TEST_FOR_EXCEPTION( isFillActive() && lclGraph_ != null, std::logic_error, err );
    // if the graph has been fill completed, then all maps should be present
    TEUCHOS_TEST_FOR_EXCEPTION( isFillComplete() == true && (colMap_ == null || rangeMap_ == null || domainMap_ == null), std::logic_error, err );
    // if storage has been optimized, then indices should have been allocated (even if trivially so)
    TEUCHOS_TEST_FOR_EXCEPTION( isStorageOptimized() == true && indicesAreAllocated() == false, std::logic_error, err );
    // if storage has been optimized, then number of allocated is now the number of entries
    TEUCHOS_TEST_FOR_EXCEPTION( isStorageOptimized() == true && getNodeAllocationSize() != getNodeNumEntries(), std::logic_error, err );
    // if graph doesn't have the global constants, then they should all be marked as invalid
    TEUCHOS_TEST_FOR_EXCEPTION( haveGlobalConstants_ == false && ( globalNumEntries_ != GSTI || globalNumDiags_ != GSTI || globalMaxNumRowEntries_ != GSTI ), std::logic_error, err );
    // if the graph has global cosntants, then they should be valid.
    TEUCHOS_TEST_FOR_EXCEPTION( haveGlobalConstants_ == true && ( globalNumEntries_ == GSTI || globalNumDiags_ == GSTI || globalMaxNumRowEntries_ == GSTI ), std::logic_error, err );
    TEUCHOS_TEST_FOR_EXCEPTION( haveGlobalConstants_ == true && ( globalNumEntries_ < nodeNumEntries_ || globalNumDiags_ < nodeNumDiags_ || globalMaxNumRowEntries_ < nodeMaxNumRowEntries_ ),
                        std::logic_error, err );
    // if indices are allocated, then the allocation specifications should have been released
    TEUCHOS_TEST_FOR_EXCEPTION( indicesAreAllocated() == true  && (numAllocForAllRows_ != 0 || numAllocPerRow_ != null),                        std::logic_error, err );
    // if indices are not allocated, then information dictating allocation quantities should be present
    TEUCHOS_TEST_FOR_EXCEPTION( indicesAreAllocated() == false && (nodeNumAllocated_ != STI || nodeNumEntries_ != 0),                           std::logic_error, err );
    // if storage is optimized, then profile should be static
    TEUCHOS_TEST_FOR_EXCEPTION( isStorageOptimized() && pftype_ != StaticProfile,                                                               std::logic_error, err );
    // if rowPtrs_ exists, it is required to have N+1 rows, and rowPtrs_[N] == gblInds1D_.size()/lclInds1D_.size()
    TEUCHOS_TEST_FOR_EXCEPTION( isGloballyIndexed() && rowPtrs_ != null && ((size_t)rowPtrs_.size() != getNodeNumRows()+1 || rowPtrs_[getNodeNumRows()] != (size_t)gblInds1D_.size()), std::logic_error, err );
    TEUCHOS_TEST_FOR_EXCEPTION(  isLocallyIndexed() && rowPtrs_ != null && ((size_t)rowPtrs_.size() != getNodeNumRows()+1 || rowPtrs_[getNodeNumRows()] != (size_t)lclInds1D_.size()), std::logic_error, err );
    // if profile is dynamic and we have allocated, then 2D allocations should be present
    TEUCHOS_TEST_FOR_EXCEPTION( pftype_ == DynamicProfile && indicesAreAllocated() && getNodeNumRows() > 0 && lclInds2D_ == null && gblInds2D_ == null,
                                                                                                                                        std::logic_error, err );
    // if profile is dynamic, then numentries and 2D indices are needed and should be present
    TEUCHOS_TEST_FOR_EXCEPTION( pftype_ == DynamicProfile && indicesAreAllocated() && getNodeNumRows() > 0 && (numRowEntries_ == null || (lclInds2D_ == null && gblInds2D_ == null)),
                                                                                                                                        std::logic_error, err );
    // if profile is dynamic, then 1D allocations should not be present
    TEUCHOS_TEST_FOR_EXCEPTION( pftype_ == DynamicProfile && (lclInds1D_ != null || gblInds1D_ != null),                                std::logic_error, err );
    // if profile is dynamic, then row offsets should not be present
    TEUCHOS_TEST_FOR_EXCEPTION( pftype_ == DynamicProfile && rowPtrs_ != null,                                                          std::logic_error, err );
    // if profile is static and we have allocated non-trivially, then 1D allocations should be present
    TEUCHOS_TEST_FOR_EXCEPTION( pftype_ == StaticProfile && indicesAreAllocated() && getNodeAllocationSize() > 0 && lclInds1D_ == null && gblInds1D_ == null,
                                                                                                                                        std::logic_error, err );
    // if profile is static, then 2D allocations should not be present
    TEUCHOS_TEST_FOR_EXCEPTION( pftype_ == StaticProfile && (lclInds2D_ != null || gblInds2D_ != null),                                 std::logic_error, err );
    // if indices are not allocated, then none of the buffers should be.
    TEUCHOS_TEST_FOR_EXCEPTION( indicesAreAllocated() == false && (rowPtrs_ != null || numRowEntries_ != null ||
                                                                 lclInds1D_ != null || lclInds2D_ != null ||
                                                                 gblInds1D_ != null || gblInds2D_ != null),                             std::logic_error, err );
    // indices may be local or global only if they are allocated (numAllocated is redundant; could simply be indicesAreLocal_ || indicesAreGlobal_)
    TEUCHOS_TEST_FOR_EXCEPTION( (indicesAreLocal_ == true || indicesAreGlobal_ == true) && indicesAreAllocated_ == false,               std::logic_error, err );
    // indices may be local or global, but not both
    TEUCHOS_TEST_FOR_EXCEPTION( indicesAreLocal_ == true && indicesAreGlobal_ == true,                                                  std::logic_error, err );
    // if indices are local, then global allocations should not be present
    TEUCHOS_TEST_FOR_EXCEPTION( indicesAreLocal_ == true && (gblInds1D_ != null || gblInds2D_ != null),                                 std::logic_error, err );
    // if indices are global, then local allocations should not be present
    TEUCHOS_TEST_FOR_EXCEPTION( indicesAreGlobal_ == true && (lclInds1D_ != null || lclInds2D_ != null),                                std::logic_error, err );
    // if indices are local, then local allocations should be present
    TEUCHOS_TEST_FOR_EXCEPTION( indicesAreLocal_ == true && getNodeAllocationSize() > 0 && lclInds1D_ == null && getNodeNumRows() > 0 && lclInds2D_ == null,
                                                                                                                          std::logic_error, err );
    // if indices are global, then global allocations should be present
    TEUCHOS_TEST_FOR_EXCEPTION( indicesAreGlobal_ == true && getNodeAllocationSize() > 0 && gblInds1D_ == null && getNodeNumRows() > 0 && gblInds2D_ == null,
                                                                                                                          std::logic_error, err );
    // if indices are allocated, then we should have recorded how many were allocated
    TEUCHOS_TEST_FOR_EXCEPTION( indicesAreAllocated() == true  && nodeNumAllocated_ == STI,                                       std::logic_error, err );
    // if indices are not allocated, then the allocation size should be marked invalid
    TEUCHOS_TEST_FOR_EXCEPTION( indicesAreAllocated() == false && nodeNumAllocated_ != STI,                                       std::logic_error, err );
    // check the actual allocations
    if (indicesAreAllocated()) {
      size_t actualNumAllocated = 0;
      if (pftype_ == DynamicProfile) {
        if (isGloballyIndexed() && gblInds2D_ != null) {
          for (size_t r = 0; r < getNodeNumRows(); ++r) {
            actualNumAllocated += gblInds2D_[r].size();
          }
        }
        else if (isLocallyIndexed() && lclInds2D_ != null) {
          for (size_t r = 0; r < getNodeNumRows(); ++r) {
            actualNumAllocated += lclInds2D_[r].size();
          }
        }
        TEUCHOS_TEST_FOR_EXCEPTION(actualNumAllocated != nodeNumAllocated_, std::logic_error, err );
      }
      else if (rowPtrs_ != null) { // pftype_ == StaticProfile
        actualNumAllocated = rowPtrs_[getNodeNumRows()];
        TEUCHOS_TEST_FOR_EXCEPTION(  isLocallyIndexed() == true && (size_t)lclInds1D_.size() != actualNumAllocated, std::logic_error, err );
        TEUCHOS_TEST_FOR_EXCEPTION( isGloballyIndexed() == true && (size_t)gblInds1D_.size() != actualNumAllocated, std::logic_error, err );
        TEUCHOS_TEST_FOR_EXCEPTION(actualNumAllocated != nodeNumAllocated_, std::logic_error, err );
      }
    }
#endif
  }


  /////////////////////////////////////////////////////////////////////////////
  /////////////////////////////////////////////////////////////////////////////
  //                                                                         //
  //                  User-visible class methods                             //
  //                                                                         //
  /////////////////////////////////////////////////////////////////////////////
  /////////////////////////////////////////////////////////////////////////////


  /////////////////////////////////////////////////////////////////////////////
  /////////////////////////////////////////////////////////////////////////////
  template <class LocalOrdinal, class GlobalOrdinal, class Node, class LocalMatOps>
  size_t CrsGraph<LocalOrdinal,GlobalOrdinal,Node,LocalMatOps>::getNumEntriesInGlobalRow(GlobalOrdinal globalRow) const
  {
    const LocalOrdinal lrow = rowMap_->getLocalElement(globalRow);
    size_t ret = OrdinalTraits<size_t>::invalid();
    if (hasRowInfo() && lrow != OrdinalTraits<LocalOrdinal>::invalid())
    {
      RowInfo rowinfo = getRowInfo(lrow);
      ret = rowinfo.numEntries;
    }
    return ret;
  }


  /////////////////////////////////////////////////////////////////////////////
  /////////////////////////////////////////////////////////////////////////////
  template <class LocalOrdinal, class GlobalOrdinal, class Node, class LocalMatOps>
  size_t CrsGraph<LocalOrdinal,GlobalOrdinal,Node,LocalMatOps>::getNumEntriesInLocalRow(LocalOrdinal localRow) const
  {
    size_t ret = OrdinalTraits<size_t>::invalid();
    if (hasRowInfo() && rowMap_->isNodeLocalElement(localRow)) {
      RowInfo rowinfo = getRowInfo(localRow);
      ret = rowinfo.numEntries;
    }
    return ret;
  }


  /////////////////////////////////////////////////////////////////////////////
  /////////////////////////////////////////////////////////////////////////////
  template <class LocalOrdinal, class GlobalOrdinal, class Node, class LocalMatOps>
  size_t CrsGraph<LocalOrdinal,GlobalOrdinal,Node,LocalMatOps>::getNumAllocatedEntriesInGlobalRow(GlobalOrdinal globalRow) const
  {
    const LocalOrdinal lrow = rowMap_->getLocalElement(globalRow);
    size_t ret = OrdinalTraits<size_t>::invalid();
    if (hasRowInfo() && lrow != OrdinalTraits<LocalOrdinal>::invalid())
    {
      RowInfo rowinfo = getRowInfo(lrow);
      ret = rowinfo.allocSize;
    }
    return ret;
  }


  /////////////////////////////////////////////////////////////////////////////
  /////////////////////////////////////////////////////////////////////////////
  template <class LocalOrdinal, class GlobalOrdinal, class Node, class LocalMatOps>
  size_t CrsGraph<LocalOrdinal,GlobalOrdinal,Node,LocalMatOps>::getNumAllocatedEntriesInLocalRow(LocalOrdinal localRow) const
  {
    size_t ret = OrdinalTraits<size_t>::invalid();
    if (hasRowInfo() && rowMap_->isNodeLocalElement(localRow)) {
      RowInfo rowinfo = getRowInfo(localRow);
      ret = rowinfo.allocSize;
    }
    return ret;
  }


  /////////////////////////////////////////////////////////////////////////////
  /////////////////////////////////////////////////////////////////////////////
  template <class LocalOrdinal, class GlobalOrdinal, class Node, class LocalMatOps>
  ArrayRCP<const size_t> CrsGraph<LocalOrdinal,GlobalOrdinal,Node,LocalMatOps>::getNodeRowPtrs() const
  {
    return rowPtrs_;
  }


  /////////////////////////////////////////////////////////////////////////////
  /////////////////////////////////////////////////////////////////////////////
  template <class LocalOrdinal, class GlobalOrdinal, class Node, class LocalMatOps>
  ArrayRCP<const LocalOrdinal> CrsGraph<LocalOrdinal,GlobalOrdinal,Node,LocalMatOps>::getNodePackedIndices() const
  {
    return lclInds1D_;
  }


  /////////////////////////////////////////////////////////////////////////////
  /////////////////////////////////////////////////////////////////////////////
  template <class LocalOrdinal, class GlobalOrdinal, class Node, class LocalMatOps>
  void CrsGraph<LocalOrdinal,GlobalOrdinal,Node,LocalMatOps>::getLocalRowCopy(LocalOrdinal localRow, const ArrayView<LocalOrdinal> &indices, size_t &NumIndices) const
  {
    // can only do this if
    // * we have local indices: isLocallyIndexed()
    // or
    // * we are capable of producing them: isGloballyIndexed() && hasColMap()
    // short circuit if we aren't allocated
    const char tfecfFuncName[] = "getLocalRowCopy(localRow,...)";
    TEUCHOS_TEST_FOR_EXCEPTION_CLASS_FUNC(isGloballyIndexed() == true && hasColMap() == false, std::runtime_error, ": local indices cannot be produced.");
    TEUCHOS_TEST_FOR_EXCEPTION_CLASS_FUNC(rowMap_->isNodeLocalElement(localRow) == false, std::runtime_error,
        ": localRow (== " << localRow << ") is not valid on this node.");
    TEUCHOS_TEST_FOR_EXCEPTION_CLASS_FUNC(hasRowInfo() == false, std::runtime_error, ": graph row information was deleted at fillComplete().");
    const RowInfo rowinfo = getRowInfo(localRow);
    NumIndices = rowinfo.numEntries;
    TEUCHOS_TEST_FOR_EXCEPTION_CLASS_FUNC((size_t)indices.size() < NumIndices, std::runtime_error,
        ": specified storage (size==" << indices.size()
        << ") is not large enough to hold all entries for this row (NumIndices == " << NumIndices << ").");
    if (isLocallyIndexed()) {
      ArrayView<const LocalOrdinal> lview = getLocalView(rowinfo);
      std::copy( lview.begin(), lview.begin() + NumIndices, indices.begin());
    }
    else if (isGloballyIndexed()) {
      ArrayView<const GlobalOrdinal> gview = getGlobalView(rowinfo);
      for (size_t j=0; j < NumIndices; ++j) {
        indices[j] = colMap_->getLocalElement(gview[j]);
      }
    }
    else {
#ifdef HAVE_TPETRA_DEBUG
      // should have fallen in one of the above
      TEUCHOS_TEST_FOR_EXCEPTION_CLASS_FUNC( indicesAreAllocated() == true, std::logic_error, ": Internal logic error. Please contact Tpetra team.");
#endif
      NumIndices = 0;
    }
    return;
  }


  /////////////////////////////////////////////////////////////////////////////
  /////////////////////////////////////////////////////////////////////////////
  template <class LocalOrdinal, class GlobalOrdinal, class Node, class LocalMatOps>
  void CrsGraph<LocalOrdinal,GlobalOrdinal,Node,LocalMatOps>::getGlobalRowCopy(GlobalOrdinal globalRow, const ArrayView<GlobalOrdinal> &indices, size_t &NumIndices) const
  {
    // we either currently store global indices, or we have a column map with which to transcribe our local indices for the user
    const LocalOrdinal lrow = rowMap_->getLocalElement(globalRow);
    const char tfecfFuncName[] = "getGlobalRowCopy(globalRow,...)";
    TEUCHOS_TEST_FOR_EXCEPTION_CLASS_FUNC(lrow == OrdinalTraits<LocalOrdinal>::invalid(), std::runtime_error,
        ": globalRow (== " << globalRow << ") does not belong to this node.");
    TEUCHOS_TEST_FOR_EXCEPTION_CLASS_FUNC(hasRowInfo() == false, std::runtime_error, ": graph row information was deleted at fillComplete().");
    const RowInfo rowinfo = getRowInfo((size_t)lrow);
    NumIndices = rowinfo.numEntries;
    TEUCHOS_TEST_FOR_EXCEPTION_CLASS_FUNC((size_t)indices.size() < NumIndices, std::runtime_error,
        ": specified storage (size==" << indices.size()
        << ") is not large enough to hold all entries for this row (NumIndices == " << NumIndices << ").");
    if (isLocallyIndexed()) {
      ArrayView<const LocalOrdinal> lview = getLocalView(rowinfo);
      for (size_t j=0; j < NumIndices; ++j) {
        indices[j] = colMap_->getGlobalElement(lview[j]);
      }
    }
    else if (isGloballyIndexed()) {
      ArrayView<const GlobalOrdinal> gview = getGlobalView(rowinfo);
      std::copy(gview.begin(), gview.begin() + NumIndices, indices.begin());
    }
    return;
  }


  /////////////////////////////////////////////////////////////////////////////
  /////////////////////////////////////////////////////////////////////////////
  template <class LocalOrdinal, class GlobalOrdinal, class Node, class LocalMatOps>
  void CrsGraph<LocalOrdinal,GlobalOrdinal,Node,LocalMatOps>::getLocalRowView(LocalOrdinal localRow, ArrayView<const LocalOrdinal> &indices) const
  {
    const char tfecfFuncName[] = "getLocalRowView()";
    TEUCHOS_TEST_FOR_EXCEPTION_CLASS_FUNC(isGloballyIndexed() == true, std::runtime_error, ": local indices cannot be provided.");
    TEUCHOS_TEST_FOR_EXCEPTION_CLASS_FUNC(hasRowInfo() == false, std::runtime_error, ": graph row information was deleted at fillComplete().");
    indices = null;
    if (rowMap_->isNodeLocalElement(localRow) == true) {
      const RowInfo rowinfo = getRowInfo(localRow);
      if (rowinfo.numEntries > 0) {
        indices = getLocalView(rowinfo);
        indices = indices(0,rowinfo.numEntries);
      }
    }
#ifdef HAVE_TPETRA_DEBUG
    TEUCHOS_TEST_FOR_EXCEPTION_CLASS_FUNC( (size_t)indices.size() != getNumEntriesInLocalRow(localRow), std::logic_error, ": Violated stated post-conditions. Please contact Tpetra team.");
#endif
    return;
  }


  /////////////////////////////////////////////////////////////////////////////
  /////////////////////////////////////////////////////////////////////////////
  template <class LocalOrdinal, class GlobalOrdinal, class Node, class LocalMatOps>
  void CrsGraph<LocalOrdinal,GlobalOrdinal,Node,LocalMatOps>::getGlobalRowView(GlobalOrdinal globalRow, ArrayView<const GlobalOrdinal> &indices) const
  {
    using Teuchos::as;
    const char tfecfFuncName[] = "getGlobalRowView()";
    TEUCHOS_TEST_FOR_EXCEPTION_CLASS_FUNC(
      isLocallyIndexed() == true, std::runtime_error,
      ": The graph is locally indexed, so we cannot return a view with global "
      "column indices.  Use getGlobalRowCopy() instead.");

    TEUCHOS_TEST_FOR_EXCEPTION_CLASS_FUNC(
      hasRowInfo() == false, std::runtime_error,
      ": graph row information was deleted at fillComplete().");

    // isNodeGlobalElement() requires a global to local lookup anyway,
    // and getLocalElement() returns invalid() if the element wasn't found.
    const LocalOrdinal localRow = rowMap_->getLocalElement (globalRow);
    indices = null;
    if (localRow != Teuchos::OrdinalTraits<LocalOrdinal>::invalid ()) {
      const RowInfo rowInfo = getRowInfo (as<size_t> (localRow));
      if (rowInfo.numEntries > 0) {
        indices = (getGlobalView (rowInfo)) (0, rowInfo.numEntries);
      }
    }
#ifdef HAVE_TPETRA_DEBUG
    using std::endl;
    TEUCHOS_TEST_FOR_EXCEPTION_CLASS_FUNC(
      as<size_t> (indices.size ()) != getNumEntriesInGlobalRow (globalRow),
      std::logic_error,
      ": Violated stated post-conditions:"
      << "  indices.size () = " << indices.size () << endl
      << "  as<size_t> (indices.size ()) = " << as<size_t> (indices.size ())
      << endl << "  getNumEntriesInGlobalRow (globalRow = " << globalRow
      << ") = " << getNumEntriesInGlobalRow (globalRow) << endl
      << "Please report this bug to the Tpetra developers.");
#endif // HAVE_TPETRA_DEBUG
  }


  /////////////////////////////////////////////////////////////////////////////
  /////////////////////////////////////////////////////////////////////////////
  template <class LocalOrdinal, class GlobalOrdinal, class Node, class LocalMatOps>
  void
  CrsGraph<LocalOrdinal,GlobalOrdinal,Node,LocalMatOps>::
  insertLocalIndices (LocalOrdinal localRow,
                      const ArrayView<const LocalOrdinal> &indices)
  {
    typedef LocalOrdinal LO;
    typedef GlobalOrdinal GO;
    const char tfecfFuncName[] = "insertLocalIndices()";

    TEUCHOS_TEST_FOR_EXCEPTION_CLASS_FUNC(
      isFillActive() == false, std::runtime_error,
      ": requires that fill is active.");
    TEUCHOS_TEST_FOR_EXCEPTION_CLASS_FUNC(
      isGloballyIndexed() == true, std::runtime_error,
      ": graph indices are global; use insertGlobalIndices().");
    TEUCHOS_TEST_FOR_EXCEPTION_CLASS_FUNC(
      hasColMap() == false, std::runtime_error,
      ": cannot insert local indices without a column map.");
    TEUCHOS_TEST_FOR_EXCEPTION_CLASS_FUNC(
      rowMap_->isNodeLocalElement(localRow) == false, std::runtime_error,
      ": row does not belong to this node.");
    TEUCHOS_TEST_FOR_EXCEPTION_CLASS_FUNC(
      hasRowInfo() == false, std::runtime_error,
      ": graph row information was deleted at fillComplete().");
    if (indicesAreAllocated() == false) {
      allocateIndices(LocalIndices);
    }

     // If we have a column map, use it to filter the entries.
    if (hasColMap ()) {
      Array<LO> filtered_indices(indices);
      SLocalGlobalViews inds_view;
      SLocalGlobalNCViews inds_ncview;
      inds_ncview.linds = filtered_indices();
      const size_t numFilteredEntries =
        filterIndices<LocalIndices>(inds_ncview);
      inds_view.linds = filtered_indices (0, numFilteredEntries);
      insertLocalIndicesImpl(localRow, inds_view.linds);
    }
    else {
      insertLocalIndicesImpl(localRow, indices);
    }
#ifdef HAVE_TPETRA_DEBUG
    TEUCHOS_TEST_FOR_EXCEPTION_CLASS_FUNC(
      indicesAreAllocated() == false || isLocallyIndexed() == false,
      std::logic_error,
      ": Violated stated post-conditions. Please contact Tpetra team.");
#endif
  }


  /////////////////////////////////////////////////////////////////////////////
  /////////////////////////////////////////////////////////////////////////////
  template <class LocalOrdinal, class GlobalOrdinal, class Node, class LocalMatOps>
  void
  CrsGraph<LocalOrdinal,GlobalOrdinal,Node,LocalMatOps>::
  insertGlobalIndices (GlobalOrdinal grow,
                       const ArrayView<const GlobalOrdinal> &indices)
  {
    typedef LocalOrdinal LO;
    typedef GlobalOrdinal GO;
    const char tfecfFuncName[] = "insertGlobalIndices()";

    TEUCHOS_TEST_FOR_EXCEPTION_CLASS_FUNC(
      isLocallyIndexed() == true, std::runtime_error,
      ": graph indices are local; use insertLocalIndices().");
    TEUCHOS_TEST_FOR_EXCEPTION_CLASS_FUNC(
      hasRowInfo() == false, std::runtime_error,
      ": graph row information was deleted at fillComplete().");
    // This can't really be satisfied for now, because if we are
    // fillComplete(), then we are local.  In the future, this may
    // change.  However, the rule that modification require active
    // fill will not change.
    TEUCHOS_TEST_FOR_EXCEPTION_CLASS_FUNC(
      isFillActive() == false, std::runtime_error,
      ": You are not allowed to call this method if fill is not active.  "
      "If fillComplete has been called, you must first call resumeFill "
      "before you may insert indices.");
    if (indicesAreAllocated() == false) {
      allocateIndices (GlobalIndices);
    }
    const LO myRow = rowMap_->getLocalElement (grow);
    if (myRow != Teuchos::OrdinalTraits<LO>::invalid ()) {
      // If we have a column map, use it to filter the entries.
      if (hasColMap ()) {
        Array<GO> filtered_indices(indices);
        SLocalGlobalViews inds_view;
        SLocalGlobalNCViews inds_ncview;
        inds_ncview.ginds = filtered_indices();
        const size_t numFilteredEntries =
          filterIndices<GlobalIndices> (inds_ncview);
        inds_view.ginds = filtered_indices (0, numFilteredEntries);
        insertGlobalIndicesImpl(myRow, inds_view.ginds);
      }
      else {
       insertGlobalIndicesImpl(myRow, indices);
      }
    }
    else { // a nonlocal row
      typedef typename ArrayView<const GO>::size_type size_type;
      const size_type numIndices = indices.size ();
      for (size_type k = 0; k < numIndices; ++k) {
        nonlocals_[grow].push_back (indices[k]);
      }
    }
#ifdef HAVE_TPETRA_DEBUG
    TEUCHOS_TEST_FOR_EXCEPTION_CLASS_FUNC(
      indicesAreAllocated() == false || isGloballyIndexed() == false,
      std::logic_error,
      ": Violated stated post-conditions. Please contact Tpetra team.");
#endif
  }

  /////////////////////////////////////////////////////////////////////////////
  /////////////////////////////////////////////////////////////////////////////
  template <class LocalOrdinal, class GlobalOrdinal, class Node, class LocalMatOps>
  void CrsGraph<LocalOrdinal,GlobalOrdinal,Node,LocalMatOps>::removeLocalIndices(LocalOrdinal lrow)
  {
    const char tfecfFuncName[] = "removeLocalIndices()";
    TEUCHOS_TEST_FOR_EXCEPTION_CLASS_FUNC( isFillActive() == false,                    std::runtime_error, ": requires that fill is active.");
    TEUCHOS_TEST_FOR_EXCEPTION_CLASS_FUNC( isStorageOptimized() == true,               std::runtime_error, ": cannot remove indices after optimizeStorage() has been called.");
    TEUCHOS_TEST_FOR_EXCEPTION_CLASS_FUNC( isGloballyIndexed() == true,                std::runtime_error, ": graph indices are global.");
    TEUCHOS_TEST_FOR_EXCEPTION_CLASS_FUNC( rowMap_->isNodeLocalElement(lrow) == false, std::runtime_error, ": row does not belong to this node.");
    if (indicesAreAllocated() == false) {
      allocateIndices(LocalIndices);
    }
    //
    clearGlobalConstants();
    //
    if (numRowEntries_ != null) {
      nodeNumEntries_ -= numRowEntries_[lrow];
      numRowEntries_[lrow] = 0;
    }
#ifdef HAVE_TPETRA_DEBUG
    TEUCHOS_TEST_FOR_EXCEPTION_CLASS_FUNC(getNumEntriesInLocalRow(lrow) != 0 || indicesAreAllocated() == false || isLocallyIndexed() == false, std::logic_error,
        ": Violated stated post-conditions. Please contact Tpetra team.");
#endif
  }

  /////////////////////////////////////////////////////////////////////////////
  /////////////////////////////////////////////////////////////////////////////
  template <class LocalOrdinal, class GlobalOrdinal, class Node, class LocalMatOps>
  void CrsGraph<LocalOrdinal,GlobalOrdinal,Node,LocalMatOps>::setAllIndices(const ArrayRCP<size_t> & rowPointers,const ArrayRCP<LocalOrdinal> & columnIndices) 
  {
    const char tfecfFuncName[] = "setAllIndices()";
    TEUCHOS_TEST_FOR_EXCEPTION_CLASS_FUNC( hasColMap() == false, std::runtime_error, ": requires a ColMap.");
    TEUCHOS_TEST_FOR_EXCEPTION_CLASS_FUNC( (size_t)rowPointers.size() != getNodeNumRows()+1, std::runtime_error, ": requires rowPointers.size() == getNodeNumRows()+1");
    TEUCHOS_TEST_FOR_EXCEPTION_CLASS_FUNC( lclInds1D_ != Teuchos::null || gblInds1D_ != Teuchos::null, std::runtime_error, ": cannot have 1D data structures allocated.");
    TEUCHOS_TEST_FOR_EXCEPTION_CLASS_FUNC( lclInds2D_ != Teuchos::null || gblInds2D_ != Teuchos::null, std::runtime_error, ": cannot have 2D data structures allocated.");

    indicesAreAllocated_ = true;
    indicesAreLocal_     = true;
    pftype_              = StaticProfile; // if the profile wasn't static before, it sure is now.
    lclInds1D_           = columnIndices;
    rowPtrs_             = rowPointers;
    nodeNumEntries_ = nodeNumAllocated_ = rowPtrs_[getNodeNumRows()];
    checkInternalState();
  }

  // TODO: in the future, globalAssemble() should use import/export functionality
  /////////////////////////////////////////////////////////////////////////////
  /////////////////////////////////////////////////////////////////////////////
  template <class LocalOrdinal, class GlobalOrdinal, class Node, class LocalMatOps>
  void CrsGraph<LocalOrdinal,GlobalOrdinal,Node,LocalMatOps>::globalAssemble()
  {
    using Teuchos::as;
    using Teuchos::gatherAll;
    using Teuchos::ireceive;
    using Teuchos::isend;
    using Teuchos::outArg;
    using Teuchos::REDUCE_MAX;
    using Teuchos::reduceAll;
    using Teuchos::waitAll;
    using std::deque;
    using std::pair;
    using std::make_pair;
    typedef GlobalOrdinal GO;
    typedef typename std::map<GO, std::deque<GO> >::const_iterator NLITER;

    const char tfecfFuncName[] = "globalAssemble()"; // for exception macro
    RCP<const Comm<int> > comm = getComm();

    const int numImages = comm->getSize();
    const int myImageID = comm->getRank();
#ifdef HAVE_TPETRA_DEBUG
    Teuchos::barrier (*comm);
#endif // HAVE_TPETRA_DEBUG

    TEUCHOS_TEST_FOR_EXCEPTION_CLASS_FUNC( ! isFillActive(), std::runtime_error,
      ": requires that fill is active.");
    // Determine if any nodes have global entries to share
    {
      size_t MyNonlocals = nonlocals_.size(), MaxGlobalNonlocals;
      reduceAll (*comm, REDUCE_MAX, MyNonlocals, outArg (MaxGlobalNonlocals));
      if (MaxGlobalNonlocals == 0) {
        return;  // no entries to share
      }
    }

    // compute a list of NLRs from nonlocals_ and use it to compute:
    //      IdsAndRows: a vector of (id,row) pairs
    //          NLR2Id: a map from NLR to the Id that owns it
    // globalNeighbors: a global graph of connectivity between images: globalNeighbors(i,j) indicates that j sends to i
    //         sendIDs: a list of all images I send to
    //         recvIDs: a list of all images I receive from (constructed later)
    Array<pair<int, GO> > IdsAndRows;
    std::map<GO, int> NLR2Id;
    Teuchos::SerialDenseMatrix<int, char> globalNeighbors;
    Array<int> sendIDs, recvIDs;
    {
      // nonlocals_ contains the entries we are holding for all non-local rows
      // we want a list of the rows for which we have data
      Array<GO> NLRs;
      std::set<GO> setOfRows;
      for (NLITER iter = nonlocals_.begin(); iter != nonlocals_.end(); ++iter) {
        setOfRows.insert(iter->first);
      }
      // copy the elements in the set into an Array
      NLRs.resize(setOfRows.size());
      std::copy(setOfRows.begin(), setOfRows.end(), NLRs.begin());

      // get a list of ImageIDs for the non-local rows (NLRs)
      Array<int> NLRIds(NLRs.size());
      {
        LookupStatus stat = rowMap_->getRemoteIndexList(NLRs(),NLRIds());
        char lclerror = ( stat == IDNotPresent ? 1 : 0 );
        char gblerror;
        reduceAll (*getComm(), REDUCE_MAX, lclerror, outArg (gblerror));
        TEUCHOS_TEST_FOR_EXCEPTION_CLASS_FUNC(gblerror != 0, std::runtime_error,
          ": nonlocal entries correspond to invalid rows.");
      }

      // build up a list of neighbors, as well as a map between NLRs and Ids
      // localNeighbors[i] != 0 iff I have data to send to image i
      // put NLRs,Ids into an array of pairs
      IdsAndRows.reserve(NLRs.size());
      Array<char> localNeighbors(numImages, 0);
      typename Array<GO>::const_iterator nlr;
      typename Array<int>::const_iterator id;
      for (nlr = NLRs.begin(), id = NLRIds.begin();
           nlr != NLRs.end(); ++nlr, ++id) {
        NLR2Id[*nlr] = *id;
        localNeighbors[*id] = 1;
        // IdsAndRows.push_back(make_pair<int,GlobalOrdinal>(*id,*nlr));
        IdsAndRows.push_back(make_pair(*id,*nlr));
      }
      for (int j=0; j<numImages; ++j) {
        if (localNeighbors[j]) {
          sendIDs.push_back(j);
        }
      }
      // sort IdsAndRows, by Ids first, then rows
      std::sort(IdsAndRows.begin(),IdsAndRows.end());
      // gather from other nodes to form the full graph
      globalNeighbors.shapeUninitialized(numImages,numImages);
      gatherAll (*getComm(), numImages, localNeighbors.getRawPtr(),
                 numImages * numImages, globalNeighbors.values());
      // globalNeighbors at this point contains (on all images) the
      // connectivity between the images.
      // globalNeighbors(i,j) != 0 means that j sends to i/that i receives from j
    }

    //////////////////////////////////////////////////////////////////////////////////////
    // FIGURE OUT WHO IS SENDING TO WHOM AND HOW MUCH
    // DO THIS IN THE PROCESS OF PACKING ALL OUTGOING DATA ACCORDING TO DESTINATION ID
    //////////////////////////////////////////////////////////////////////////////////////

    // loop over all columns to know from which images I can expect to receive something
    for (int j=0; j<numImages; ++j) {
      if (globalNeighbors(myImageID,j)) {
        recvIDs.push_back(j);
      }
    }
    const size_t numRecvs = recvIDs.size();

    // we know how many we're sending to already
    // form a contiguous list of all data to be sent
    // track the number of entries for each ID
    Array<pair<GO, GO> > IJSendBuffer;
    Array<size_t> sendSizes(sendIDs.size(), 0);
    size_t numSends = 0;
    for (typename Array<pair<int, GO> >::const_iterator IdAndRow = IdsAndRows.begin();
         IdAndRow != IdsAndRows.end(); ++IdAndRow) {
      int id = IdAndRow->first;
      GO row = IdAndRow->second;
      // have we advanced to a new send?
      if (sendIDs[numSends] != id) {
        numSends++;
        TEUCHOS_TEST_FOR_EXCEPTION_CLASS_FUNC(sendIDs[numSends] != id,
          std::logic_error, ": internal logic error. Contact Tpetra team.");
      }
      // copy data for row into contiguous storage
      for (typename deque<GO>::const_iterator j = nonlocals_[row].begin(); j != nonlocals_[row].end(); ++j)
      {
        IJSendBuffer.push_back( pair<GlobalOrdinal,GlobalOrdinal>(row,*j) );
        sendSizes[numSends]++;
      }
    }
    if (IdsAndRows.size() > 0) {
      numSends++; // one last increment, to make it a count instead of an index
    }
    TEUCHOS_TEST_FOR_EXCEPTION_CLASS_FUNC(as<typename Array<int>::size_type>(numSends) != sendIDs.size(), std::logic_error, ": internal logic error. Contact Tpetra team.");

    // don't need this data anymore
    nonlocals_.clear();

    //////////////////////////////////////////////////////////////////////////////////////
    // TRANSMIT SIZE INFO BETWEEN SENDERS AND RECEIVERS
    //////////////////////////////////////////////////////////////////////////////////////

    // Array of pending nonblocking communication requests.  It's OK
    // to mix nonblocking send and receive requests in the same
    // waitAll() call.
    Array<RCP<Teuchos::CommRequest<int> > > requests;

    // perform non-blocking sends: send sizes to our recipients
    for (size_t s = 0; s < numSends ; ++s) {
      // We're using a nonowning RCP because all communication
      // will be local to this method and the scope of our data
      requests.push_back (isend<int, size_t> (*comm,
                                              rcp (&sendSizes[s], false),
                                              sendIDs[s]));
    }
    // perform non-blocking receives: receive sizes from our senders
    Array<size_t> recvSizes (numRecvs);
    for (size_t r = 0; r < numRecvs; ++r) {
      // We're using a nonowning RCP because all communication
      // will be local to this method and the scope of our data
      requests.push_back (ireceive (*comm, rcp (&recvSizes[r], false), recvIDs[r]));
    }
    // Wait on all the nonblocking sends and receives.
    if (! requests.empty()) {
      waitAll (*comm, requests());
    }
#ifdef HAVE_TPETRA_DEBUG
    Teuchos::barrier (*comm);
#endif // HAVE_TPETRA_DEBUG

    // This doesn't necessarily deallocate the array.
    requests.resize (0);

    ////////////////////////////////////////////////////////////////////////////////////
    // NOW SEND/RECEIVE ALL ROW DATA
    ////////////////////////////////////////////////////////////////////////////////////
    // from the size info, build the ArrayViews into IJSendBuffer
    Array<ArrayView<pair<GO,GO> > > sendBuffers(numSends,null);
    {
      size_t cur = 0;
      for (size_t s=0; s<numSends; ++s) {
        sendBuffers[s] = IJSendBuffer(cur,sendSizes[s]);
        cur += sendSizes[s];
      }
    }
    // perform non-blocking sends
    for (size_t s=0; s < numSends ; ++s)
    {
      // We're using a nonowning RCP because all communication
      // will be local to this method and the scope of our data
      ArrayRCP<pair<GO,GO> > tmpSendBuf =
        arcp (sendBuffers[s].getRawPtr(), 0, sendBuffers[s].size(), false);
      requests.push_back (isend<int, pair<GO,GO> > (*comm, tmpSendBuf, sendIDs[s]));
    }
    // calculate amount of storage needed for receives
    // setup pointers for the receives as well
    size_t totalRecvSize = std::accumulate (recvSizes.begin(), recvSizes.end(), 0);
    Array<pair<GO,GO> > IJRecvBuffer (totalRecvSize);
    // from the size info, build the ArrayViews into IJRecvBuffer
    Array<ArrayView<pair<GO,GO> > > recvBuffers (numRecvs, null);
    {
      size_t cur = 0;
      for (size_t r=0; r<numRecvs; ++r) {
        recvBuffers[r] = IJRecvBuffer(cur,recvSizes[r]);
        cur += recvSizes[r];
      }
    }
    // perform non-blocking recvs
    for (size_t r = 0; r < numRecvs; ++r) {
      // We're using a nonowning RCP because all communication
      // will be local to this method and the scope of our data
      ArrayRCP<pair<GO,GO> > tmpRecvBuf =
        arcp (recvBuffers[r].getRawPtr(), 0, recvBuffers[r].size(), false);
      requests.push_back (ireceive (*comm, tmpRecvBuf, recvIDs[r]));
    }
    // perform waits
    if (! requests.empty()) {
      waitAll (*comm, requests());
    }
#ifdef HAVE_TPETRA_DEBUG
    Teuchos::barrier (*comm);
#endif // HAVE_TPETRA_DEBUG

    ////////////////////////////////////////////////////////////////////////////////////
    // NOW PROCESS THE RECEIVED ROW DATA
    ////////////////////////////////////////////////////////////////////////////////////
    // TODO: instead of adding one entry at a time, add one row at a time.
    //       this requires resorting; they arrived sorted by sending node, so that entries could be non-contiguous if we received
    //       multiple entries for a particular row from different processors.
    //       it also requires restoring the data, which may make it not worth the trouble.
    for (typename Array<pair<GO,GO> >::const_iterator ij = IJRecvBuffer.begin();
         ij != IJRecvBuffer.end(); ++ij)
    {
      insertGlobalIndices(ij->first, tuple<GO> (ij->second));
    }
    checkInternalState();
  }


  /////////////////////////////////////////////////////////////////////////////
  /////////////////////////////////////////////////////////////////////////////
  template <class LocalOrdinal, class GlobalOrdinal, class Node, class LocalMatOps>
  void
  CrsGraph<LocalOrdinal,GlobalOrdinal,Node,LocalMatOps>::
  resumeFill (const RCP<ParameterList> &params)
  {
    const char tfecfFuncName[] = "resumeFill";
    TEUCHOS_TEST_FOR_EXCEPTION_CLASS_FUNC(! hasRowInfo(), std::runtime_error,
      ": Sorry, you cannot resume fill of the CrsGraph, since the graph's row "
      "information was deleted in fillComplete().");

#ifdef HAVE_TPETRA_DEBUG
    Teuchos::barrier( *rowMap_->getComm() );
#endif // HAVE_TPETRA_DEBUG
    clearGlobalConstants();
    lclGraph_ = null;
    if (params != null) this->setParameterList (params);
    lowerTriangular_  = false;
    upperTriangular_  = false;
    // either still sorted/merged or initially sorted/merged
    setSorted(true);
    setMerged(true);
    fillComplete_ = false;
#ifdef HAVE_TPETRA_DEBUG
    TEUCHOS_TEST_FOR_EXCEPTION_CLASS_FUNC(
      ! isFillActive() || isFillComplete(), std::logic_error,
      "::resumeFill(): At end of method, either fill is not active or fill is "
      "complete.  This violates stated post-conditions.  Please report this bug "
      "to the Tpetra developers.");
#endif // HAVE_TPETRA_DEBUG
  }


  /////////////////////////////////////////////////////////////////////////////
  /////////////////////////////////////////////////////////////////////////////
  template <class LocalOrdinal, class GlobalOrdinal, class Node, class LocalMatOps>
  void CrsGraph<LocalOrdinal,GlobalOrdinal,Node,LocalMatOps>::fillComplete(const RCP<ParameterList> &params)
  {
    fillComplete(rowMap_,rowMap_,params);
  }


  /////////////////////////////////////////////////////////////////////////////
  /////////////////////////////////////////////////////////////////////////////
  template <class LocalOrdinal, class GlobalOrdinal, class Node, class LocalMatOps>
  void
  CrsGraph<LocalOrdinal,GlobalOrdinal,Node,LocalMatOps>::
  fillComplete (const RCP<const Map<LocalOrdinal,GlobalOrdinal,Node> > &domainMap,
                const RCP<const Map<LocalOrdinal,GlobalOrdinal,Node> > &rangeMap,
                const RCP<ParameterList> &params)
  {
#ifdef HAVE_TPETRA_DEBUG
    rowMap_->getComm ()->barrier ();
#endif // HAVE_TPETRA_DEBUG
    const char tfecfFuncName[] = "fillComplete()";
    TEUCHOS_TEST_FOR_EXCEPTION_CLASS_FUNC( ! isFillActive() || isFillComplete(),
      std::runtime_error, ": Graph fill state must be active (isFillActive() "
      "must be true) before calling fillComplete().");

    // allocate if unallocated
    if (! indicesAreAllocated()) {
      // allocate global, in case we do not have a column map
      allocateIndices( GlobalIndices );
    }
    // Global assemble, if we need to (we certainly don't need to if
    // there's only one process).  This call only costs a single
    // all-reduce if we don't need global assembly.
    if (getComm()->getSize() > 1) {
      globalAssemble();
    }
    else {
      TEUCHOS_TEST_FOR_EXCEPTION_CLASS_FUNC(
        nonlocals_.size() > 0, std::runtime_error,
        ": cannot have non-local entries on a serial run. Invalid entries were "
        "submitted to the CrsGraph (or CrsMatrix).");
    }
    // set domain/range map: may clear the import/export objects
    setDomainRangeMaps(domainMap,rangeMap);
    // make column map
    if (! hasColMap()) {
      makeColMap();
    }
    if (isGloballyIndexed()) {
      makeIndicesLocal();
    }
    if (! isSorted()) {
      sortAllIndices();
    }
    if (! isMerged()) {
      mergeAllIndices();
    }
    makeImportExport(); // Make Import and Export objects
    computeGlobalConstants();
    // fill local objects
    fillLocalGraph(params);
    //
    fillComplete_ = true;
#ifdef HAVE_TPETRA_DEBUG
    TEUCHOS_TEST_FOR_EXCEPTION_CLASS_FUNC( isFillActive() == true || isFillComplete() == false, std::logic_error, ": Violated stated post-conditions. Please contact Tpetra team.");
#endif
    //
    checkInternalState();
  }


  /////////////////////////////////////////////////////////////////////////////
  /////////////////////////////////////////////////////////////////////////////
  template <class LocalOrdinal, class GlobalOrdinal, class Node, class LocalMatOps>
  void CrsGraph<LocalOrdinal,GlobalOrdinal,Node,LocalMatOps>::expertStaticFillComplete(const RCP<const Map<LocalOrdinal,GlobalOrdinal,Node> > & domainMap, 
										       const RCP<const Map<LocalOrdinal,GlobalOrdinal,Node> > & rangeMap,
										       const RCP<const Import<LocalOrdinal,GlobalOrdinal,Node> > &importer,
										       const RCP<const Export<LocalOrdinal,GlobalOrdinal,Node> > &exporter,
										       const RCP<ParameterList> &params)
  {
#ifdef HAVE_TPETRA_DEBUG
    rowMap_->getComm ()->barrier ();
#endif // HAVE_TPETRA_DEBUG
    const char tfecfFuncName[] = "expertStaticFillComplete()";
    TEUCHOS_TEST_FOR_EXCEPTION_CLASS_FUNC( isFillComplete() == true || hasColMap() == false,
					   std::runtime_error, ": fillComplete cannot have already been called and a ColMap is required.");

    TEUCHOS_TEST_FOR_EXCEPTION_CLASS_FUNC( getNodeNumRows() > 0 && rowPtrs_==Teuchos::null,
					   std::runtime_error, ": a matrix will getNodeNumRows()>0 requires rowptr to be set.");

    TEUCHOS_TEST_FOR_EXCEPTION_CLASS_FUNC( domainMap == Teuchos::null || rangeMap == Teuchos::null,
					   std::runtime_error, ": requires a non-null domainMap & rangeMap.");

    TEUCHOS_TEST_FOR_EXCEPTION_CLASS_FUNC( pftype_ !=StaticProfile,
					   std::runtime_error, ": requires StaticProfile.");

    // Note: We don't need to do the following things which are normally done in fillComplete: 
    // allocateIndices, globalAssemble, makeColMap, makeIndicesLocal, sortAllIndices, mergeAllIndices

    // Note: Need to do this so computeGlobalConstants & fillLocalGraph work
    nodeNumEntries_ = nodeNumAllocated_ = rowPtrs_[getNodeNumRows()];

    // Constants from allocateIndices
    numAllocForAllRows_  = 0;
    numAllocPerRow_      = null;
    indicesAreAllocated_ = true;

    // Constants from makeIndicesLocal
    indicesAreLocal_  = true;
    indicesAreGlobal_ = false;

    // set domain/range map: may clear the import/export objects
    setDomainRangeMaps(domainMap,rangeMap);

    // Presume the user sorted and merged the arrays first
    setSorted(true);
    setMerged(true);

    // makeImportExport won't create a new importer/exporter if I set one here first.
    importer_=Teuchos::null;
    exporter_=Teuchos::null;
    if(importer != Teuchos::null) {
      TEUCHOS_TEST_FOR_EXCEPTION_CLASS_FUNC(!importer->getSourceMap()->isSameAs(*getDomainMap()) || !importer->getTargetMap()->isSameAs(*getColMap()), 
					    std::invalid_argument,": importer does not match matrix maps.");
      importer_ = importer;

    }
    if(exporter != Teuchos::null) {
      TEUCHOS_TEST_FOR_EXCEPTION_CLASS_FUNC(!exporter->getSourceMap()->isSameAs(*getRowMap()) || !exporter->getTargetMap()->isSameAs(*getRangeMap()),
					    std::invalid_argument,": exporter does not match matrix maps.");
      exporter_ = exporter;
    }
    makeImportExport();

    // Compute the constants
    computeGlobalConstants();

    // Since we have a StaticProfile, fillLocalGraph will do the right thing...
    fillLocalGraph(params);
    fillComplete_ = true;

#ifdef HAVE_TPETRA_DEBUG
    TEUCHOS_TEST_FOR_EXCEPTION_CLASS_FUNC( isFillActive() == true || isFillComplete() == false, std::logic_error, ": Violated stated post-conditions. Please contact Tpetra team.");
#endif
    checkInternalState();
  }



  /////////////////////////////////////////////////////////////////////////////
  /////////////////////////////////////////////////////////////////////////////
  template <class LocalOrdinal, class GlobalOrdinal, class Node, class LocalMatOps>
  void CrsGraph<LocalOrdinal,GlobalOrdinal,Node,LocalMatOps>::fillLocalGraph(const RCP<ParameterList> &params)
  {
    const size_t numRows = getNodeNumRows();
    ArrayRCP<size_t> ptrs;
    ArrayRCP<LocalOrdinal> inds;
    bool requestOptimizedStorage = true;
    if (params != null && params->get("Optimize Storage",true) == false) requestOptimizedStorage = false;
    if (getProfileType() == DynamicProfile) {
      // 2d -> 1d packed
      ptrs = LocalMatOps::allocRowPtrs( getRowMap()->getNode(), numRowEntries_() );
      inds = LocalMatOps::template allocStorage<LocalOrdinal>( getRowMap()->getNode(), ptrs() );
      for (size_t row=0; row < numRows; ++row) {
        const size_t numentrs = numRowEntries_[row];
        std::copy( lclInds2D_[row].begin(), lclInds2D_[row].begin()+numentrs, inds+ptrs[row] );
      }
    }
    else if (getProfileType() == StaticProfile) {
      // 1d non-packed -> 1d packed
      if (nodeNumEntries_ != nodeNumAllocated_) {
        ptrs = LocalMatOps::allocRowPtrs( getRowMap()->getNode(), numRowEntries_() );
        inds = LocalMatOps::template allocStorage<LocalOrdinal>( getRowMap()->getNode(), ptrs() );
        for (size_t row=0; row < numRows; ++row) {
          const size_t numentrs = numRowEntries_[row];
          std::copy( lclInds1D_+rowPtrs_[row], lclInds1D_+rowPtrs_[row]+numentrs, inds+ptrs[row] );
        }
      }
      else {
        inds = lclInds1D_;
        ptrs = rowPtrs_;
      }
    }
    // can we ditch the old allocations for the packed one?
    if ( requestOptimizedStorage ) {
      lclInds2D_ = null;
      numRowEntries_ = null;
      // keep the new stuff
      lclInds1D_ = inds;
      rowPtrs_ = ptrs;
      nodeNumAllocated_ = nodeNumEntries_;
      pftype_ = StaticProfile;
    }
    // build the local graph, hand over the indices
    RCP<ParameterList> lclparams;
    if (params == null) lclparams = parameterList();
    else                lclparams = sublist(params,"Local Graph");
    lclGraph_ = rcp( new local_graph_type( getRowMap()->getNodeNumElements(), getColMap()->getNodeNumElements(), getRowMap()->getNode(), lclparams ) );
    lclGraph_->setStructure(ptrs,inds);
    ptrs = null;
    inds = null;
    // finalize local graph
    Teuchos::EDiag diag = ( getNodeNumDiags() < getNodeNumRows() ? Teuchos::UNIT_DIAG : Teuchos::NON_UNIT_DIAG );
    Teuchos::EUplo uplo = Teuchos::UNDEF_TRI;
    if      (isUpperTriangular()) uplo = Teuchos::UPPER_TRI;
    else if (isLowerTriangular()) uplo = Teuchos::LOWER_TRI;
    LocalMatOps::finalizeGraph(uplo,diag,*lclGraph_,params);
  }


  /////////////////////////////////////////////////////////////////////////////
  /////////////////////////////////////////////////////////////////////////////
  template <class LocalOrdinal, class GlobalOrdinal, class Node, class LocalMatOps>
  void  CrsGraph<LocalOrdinal,GlobalOrdinal,Node,LocalMatOps>::replaceDomainMapAndImporter(const Teuchos::RCP< const Tpetra::Map<LocalOrdinal,GlobalOrdinal,Node> >& newDomainMap, Teuchos::RCP<const Tpetra::Import<LocalOrdinal,GlobalOrdinal,Node> >  & newImporter)
  {
    const char tfecfFuncName[] = "replaceDomainMapAndImporter()";

    if( (newImporter==Teuchos::null && colMap_!=Teuchos::null && colMap_->isSameAs(*newDomainMap)) ||
        (newImporter!=Teuchos::null && colMap_!=Teuchos::null && colMap_->isSameAs(*newImporter->getTargetMap()) && newDomainMap->isSameAs(*newImporter->getSourceMap()))) {
      domainMap_ = newDomainMap;
      importer_  = rcp_const_cast<Tpetra::Import<LocalOrdinal,GlobalOrdinal,Node> >(newImporter);

    }
    else {
      TEUCHOS_TEST_FOR_EXCEPTION_CLASS_FUNC( false, std::runtime_error, " requires matching maps and non-static graph.");
    }
  }


  /////////////////////////////////////////////////////////////////////////////
  /////////////////////////////////////////////////////////////////////////////
  template <class LocalOrdinal, class GlobalOrdinal, class Node, class LocalMatOps>
  const RCP<const typename LocalMatOps::template graph<LocalOrdinal,Node>::graph_type>
  CrsGraph<LocalOrdinal,GlobalOrdinal,Node,LocalMatOps>::getLocalGraph() const
  {
    return lclGraph_;
  }


  /////////////////////////////////////////////////////////////////////////////
  /////////////////////////////////////////////////////////////////////////////
  template <class LocalOrdinal, class GlobalOrdinal, class Node, class LocalMatOps>
  const RCP<typename LocalMatOps::template graph<LocalOrdinal,Node>::graph_type>
  CrsGraph<LocalOrdinal,GlobalOrdinal,Node,LocalMatOps>::getLocalGraphNonConst()
  {
    return lclGraph_;
  }


  /////////////////////////////////////////////////////////////////////////////
  /////////////////////////////////////////////////////////////////////////////
  template <class LocalOrdinal, class GlobalOrdinal, class Node, class LocalMatOps>
  void CrsGraph<LocalOrdinal,GlobalOrdinal,Node,LocalMatOps>::computeGlobalConstants()
  {
    using Teuchos::as;
    using Teuchos::reduceAll;

    // compute the local constants first
    const size_t nlrs = getNodeNumRows();
    // reset all local properties
    upperTriangular_ = true;
    lowerTriangular_ = true;
    nodeMaxNumRowEntries_ = 0;
    nodeNumDiags_         = 0;
    // indices are already sorted in each row
    const Map<LocalOrdinal,GlobalOrdinal,Node> &rowMap = *rowMap_;
    if (indicesAreAllocated() == true && nodeNumAllocated_ > 0) {
      for (size_t r=0; r < nlrs; ++r) {
        GlobalOrdinal rgid = rowMap.getGlobalElement(r);
        // determine the local column index for this row, used for delimiting the diagonal
        const LocalOrdinal rlcid = colMap_->getLocalElement(rgid);
        RowInfo rowinfo = getRowInfo(r);
        ArrayView<const LocalOrdinal> rview = getLocalView(rowinfo);
        typename ArrayRCP<const LocalOrdinal>::iterator beg, end, cur;
        beg = rview.begin();
        end = beg + rowinfo.numEntries;
        if (beg != end) {
          for (cur = beg; cur != end; ++cur) {
            // is this the diagonal?
            if (rlcid == (*cur)) ++nodeNumDiags_;
          }
          // because of sorting, smallest column index is (*beg); it indicates upper triangularity
          if (as<size_t> (beg[0]) < r) {
            upperTriangular_ = false;
          }
          // because of sorting, largest column index is (*newend); it indicates lower triangularity
          if (r < as<size_t> (end[-1])) {
            lowerTriangular_ = false;
          }
        }
        // compute num entries for this row, accumulate into nodeNumEntries_, update nodeMaxNumRowEntries_
        nodeMaxNumRowEntries_ = std::max (nodeMaxNumRowEntries_, rowinfo.numEntries);
      }
    }

    // compute global constants using computed local constants
    if (haveGlobalConstants_ == false) {
      global_size_t lcl[2], gbl[2];
      lcl[0] = nodeNumEntries_;
      lcl[1] = nodeNumDiags_;
      reduceAll<int,global_size_t> (*getComm (), Teuchos::REDUCE_SUM,
                                    2, lcl, gbl);
      globalNumEntries_ = gbl[0];
      globalNumDiags_   = gbl[1];
      reduceAll<int,global_size_t> (*getComm(), Teuchos::REDUCE_MAX,
                                    nodeMaxNumRowEntries_,
                                    outArg (globalMaxNumRowEntries_));
      haveGlobalConstants_ = true;
    }
  }


  /////////////////////////////////////////////////////////////////////////////
  /////////////////////////////////////////////////////////////////////////////
  template <class LocalOrdinal, class GlobalOrdinal, class Node, class LocalMatOps>
  void CrsGraph<LocalOrdinal,GlobalOrdinal,Node,LocalMatOps>::makeIndicesLocal()
  {
    typedef LocalOrdinal LO;
    typedef GlobalOrdinal GO;

    // All nodes must be in the same index state.
    // Update index state by checking isLocallyIndexed/Global on all nodes
    computeIndexState();
    const char tfecfFuncName[] = "makeIndicesLocal()";
    TEUCHOS_TEST_FOR_EXCEPTION_CLASS_FUNC(
      isLocallyIndexed() && isGloballyIndexed(), std::logic_error,
      ": inconsistent index state. Indices must be either local on all "
      "processes, or global on all processes.");
    // If user has not prescribed a column Map, create one from indices.
    // If we already have a column Map, this call won't do anything.
    makeColMap ();
    // Transform indices to local index space
    const size_t nlrs = getNodeNumRows();
    if (isGloballyIndexed() && nlrs > 0) {
      // allocate data for local indices
      if (getProfileType() == StaticProfile) {
        // If GO and LO are the same size, we can reuse the existing
        // array of 1-D index storage to convert column indices from
        // GO to LO.  Otherwise, we'll just allocate a new buffer.
        if (nodeNumAllocated_ && sizeof (LO) == sizeof (GO)) {
          lclInds1D_ = arcp_reinterpret_cast<LO> (gblInds1D_).persistingView (0, nodeNumAllocated_);
        }
        else {
          lclInds1D_ = LocalMatOps::template allocStorage<LO> (getRowMap ()->getNode (), rowPtrs_ ());
        }
        for (size_t r = 0; r < getNodeNumRows (); ++r) {
          const size_t offset   = rowPtrs_[r];
          const size_t numentry = numRowEntries_[r];
          for (size_t j = 0; j < numentry; ++j) {
            const GO gid = gblInds1D_[offset + j];
            const LO lid = colMap_->getLocalElement (gid);
            lclInds1D_[offset + j] = lid;
#ifdef HAVE_TPETRA_DEBUG
            TEUCHOS_TEST_FOR_EXCEPTION_CLASS_FUNC(
              lclInds1D_[offset + j] == Teuchos::OrdinalTraits<LO>::invalid(),
              std::logic_error,
              ": In local row r=" << r << ", global column " << gid << " is "
              "not in the column Map.  This should never happen.  Please "
              "report this bug to the Tpetra developers.");
#endif // HAVE_TPETRA_DEBUG
          }
        }
        // We've converted column indices from global to local, so we
        // can deallocate the global column indices (which we know are
        // in 1-D storage, because the graph has static profile).
        gblInds1D_ = null;
      }
      else {  // the graph has dynamic profile (2-D index storage)
        lclInds2D_ = arcp<Array<LO> > (nlrs);
        for (size_t r = 0; r < getNodeNumRows (); ++r) {
          if (! gblInds2D_[r].empty ()) {
            const GO* const ginds = gblInds2D_[r].getRawPtr ();
            const size_t rna = gblInds2D_[r].size ();
            const size_t numentry = numRowEntries_[r];
            lclInds2D_[r].resize (rna);
            LO* const linds = lclInds2D_[r].getRawPtr ();
            for (size_t j = 0; j < numentry; ++j) {
              GO gid = ginds[j];
              LO lid = colMap_->getLocalElement (gid);
              linds[j] = lid;
#ifdef HAVE_TPETRA_DEBUG
              TEUCHOS_TEST_FOR_EXCEPTION_CLASS_FUNC(
                linds[j] == Teuchos::OrdinalTraits<LO>::invalid(),
                std::logic_error,
                ": Global column ginds[j=" << j << "]=" << ginds[j]
                << " of local row r=" << r << " is not in the column Map.  "
                "This should never happen.  Please report this bug to the "
                "Tpetra developers.");
#endif // HAVE_TPETRA_DEBUG
            }
          }
        }
        gblInds2D_ = null;
      }
    }
    indicesAreLocal_  = true;
    indicesAreGlobal_ = false;
    checkInternalState();
  }


  /////////////////////////////////////////////////////////////////////////////
  /////////////////////////////////////////////////////////////////////////////
  template <class LocalOrdinal, class GlobalOrdinal, class Node, class LocalMatOps>
  void CrsGraph<LocalOrdinal,GlobalOrdinal,Node,LocalMatOps>::computeIndexState()
  {
    // FIXME (mfh 03 Mar 2013) It's not clear to me that we need to do
    // an all-reduce.
    //
    // This method is _only_ called in makeIndicesLocal() and
    // makeColMap().  makeIndicesLocal() calls makeColMap(), which is
    // collective, so both methods must be called collectively.
    //
    // There are only two methods that modify indicesAreLocal_:
    // allocateIndices(), and makeIndicesLocal().  makeIndicesLocal()
    // always has the eponymous effect.  It must be called
    // collectively, since it calls makeColMap(), which must be called
    // collectively.
    //
    // allocateIndices(), on the other hand, could perhaps be called
    // with lg=LocalIndices on one process, but with lg=GlobalIndices
    // on another.  However, I will argue that CrsGraph cannot reach
    // this state if used correctly.
    //
    // allocateIndices() specifically forbids an lg argument which
    // does not correspond to the state of the graph.  The graph
    // starts out locally indexed if its constructor was given a
    // column Map; otherwise, it starts out neither locally nor
    // globally indexed, and only gains one of these identities on the
    // calling process ("locally") once the user inserts an entry.
    // (This is the classic Epetra way to tell if a graph is empty.)
    // It is an error to call different constructors for the same
    // CrsGraph instance on different processes.  Thus, the initial
    // local-or-global state before any insertions on any processes
    // must be the same.
    //
    // Before inserting any entries, indicesAreLocal_ and
    // indicesAreGlobal_ are both locally false.  They may be modified
    // locally by calls to insertGlobalIndices() or
    // insertLocalIndices().  These two methods only call
    // allocateIndices() if no insertion method has yet been called on
    // the graph.  Furthermore, these methods only allow indices to
    // have the state matching their name.  insertLocalIndices()
    // explicitly requires that the graph has a column Map.
    // insertGlobalIndices() requires that the graph not be locally
    // indexed, which currently means that the graph was not
    // constructed with a column Map and that fillComplete() (which is
    // collective) has not yet been called.
    //
    // Thus, before calling fillComplete() for the first time, it is
    // possible that on some (but not necessarily all) processes,
    // indicesAreLocal_ == false && indicesAreGlobal_ == false.
    // However, on all processes p on which any one of these Booleans
    // are true, the two Booleans must have the same values, for the
    // reasons discussed in the previous paragraph.
    //
    // fillComplete() makes the column Map first (if it doesn't
    // already exist) before making indices local, so there is a point
    // in fillComplete() at which the graph has a column Map and is
    // globally indexed.  However, makeIndicesLocal() fixes this state
    // right away.  This intermediate state would never be exposed to
    // users.  fillComplete() must be called collectively.
    //
    // resumeFill() does _not_ currently change the global vs. local
    // indices state of the graph.  If we were to give users the
    // option to do this in the future (e.g., they want to insert
    // column indices not in the column Map, so that we would have to
    // convert all the column indices back to global first and get rid
    // of the existing column Map), then that would be a collective
    // decision in any case.
    //
    // The only part of makeIndicesLocal() that is not a local
    // operation is the call to makeColMap().  Everything else is
    // local.  Thus, it suffices in that method to check the local
    // state.  Furthermore, makeIndicesLocal() always makes indices
    // local, so there is no need to check at the end of the method.
    // One would only call makeColMap() if the graph does not have a
    // column Map.  In that case, the graph must be globally indexed
    // anyway.
    char myIndices[2] = {0,0};
    if (indicesAreLocal_)  myIndices[0] = 1;
    if (indicesAreGlobal_) myIndices[1] = 1;
    char allIndices[2];
    Teuchos::reduceAll(*getComm(),Teuchos::REDUCE_MAX,2,myIndices,allIndices);
    indicesAreLocal_  = (allIndices[0]==1);  // If indices are local on one PE, should be local on all
    indicesAreGlobal_ = (allIndices[1]==1);  // If indices are global on one PE should be local on all
  }


  /////////////////////////////////////////////////////////////////////////////
  /////////////////////////////////////////////////////////////////////////////
  template <class LocalOrdinal, class GlobalOrdinal, class Node, class LocalMatOps>
  void CrsGraph<LocalOrdinal,GlobalOrdinal,Node,LocalMatOps>::sortAllIndices()
  {
    TEUCHOS_TEST_FOR_EXCEPT(isGloballyIndexed()==true);   // this should be called only after makeIndicesLocal()
    if (isSorted() == false) {
      for (size_t row=0; row < getNodeNumRows(); ++row) {
        RowInfo rowInfo = getRowInfo(row);
        sortRowIndices(rowInfo);
      }
    }
    // we just sorted every row
    setSorted(true);
  }


  /////////////////////////////////////////////////////////////////////////////
  /////////////////////////////////////////////////////////////////////////////
  template <class LocalOrdinal, class GlobalOrdinal, class Node, class LocalMatOps>
  void CrsGraph<LocalOrdinal,GlobalOrdinal,Node,LocalMatOps>::makeColMap()
  {
    using std::endl;
    using Teuchos::REDUCE_MAX;
    using Teuchos::reduceAll;
    typedef LocalOrdinal LO;
    typedef GlobalOrdinal GO;
    const char tfecfFuncName[] = "makeColMap";

    if (hasColMap ()) { // The graph already has a column Map.
      // FIXME (mfh 26 Feb 2013): This currently prevents structure
      // changes that affect the column Map.
      return;
    }

    computeIndexState ();
    TEUCHOS_TEST_FOR_EXCEPTION_CLASS_FUNC(
      isLocallyIndexed (), std::runtime_error,
      ": The graph is locally indexed.  Calling makeColMap() to make the "
      "column Map requires that the graph be globally indexed.");

    // After the calling process is done going through all of the rows
    // it owns, myColumns will contain the list of indices owned by
    // this process in the column Map.
    Array<GO> myColumns;

    // If we reach this point, we don't have a column Map yet, so the
    // graph can't be locally indexed.  Thus, isGloballyIndexed() ==
    // false means that the graph is empty on this process, so
    // myColumns will be left empty.
    if (isGloballyIndexed ()) {
      // Go through all the rows, finding the populated column indices.
      //
      // Our final list of indices for the column Map constructor will
      // have the following properties (all of which are with respect
      // to the calling process):
      //
      // 1. Indices in the domain Map go first.
      // 2. Indices not in the domain Map follow, ordered first
      //    contiguously by their owning process rank (in the domain
      //    Map), then in increasing order within that.
      // 3. No duplicate indices.
      //
      // This imitates the ordering used by Aztec(OO) and Epetra.
      // Storing indices owned by the same process (in the domain Map)
      // contiguously permits the use of contiguous send and receive
      // buffers.
      //
      // We begin by partitioning the column indices into "local" GIDs
      // (owned by the domain Map) and "remote" GIDs (not owned by the
      // domain Map).  We use the same order for local GIDs as the
      // domain Map, so we track them in place in their array.  We use
      // an std::set (RemoteGIDSet) to keep track of remote GIDs, so
      // that we don't have to merge duplicates later.
      const LO LINV = Teuchos::OrdinalTraits<LO>::invalid ();
      size_t numLocalColGIDs = 0, numRemoteColGIDs = 0;

      // GIDisLocal[lid] == 0 if and only if local index lid in the
      // domain Map is remote (not local).
      Array<char> GIDisLocal (domainMap_->getNodeNumElements (), 0);
      std::set<GO> RemoteGIDSet;
      const size_t myNumRows = getNodeNumRows ();
      for (size_t r = 0; r < myNumRows; ++r) {
        RowInfo rowinfo = getRowInfo (r);
        if (rowinfo.numEntries > 0) {
          // FIXME (mfh 03 Mar 2013) It's a bit puzzling to me why the
          // ArrayView that getGlobalView() returns doesn't return
          // rowinfo.numEntries entries.
          ArrayView<const GO> rowGids = getGlobalView (rowinfo);
          rowGids = rowGids (0, rowinfo.numEntries);

          for (size_t k = 0; k < rowinfo.numEntries; ++k) {
            const GO gid = rowGids[k];
            const LO lid = domainMap_->getLocalElement (gid);
            if (lid != LINV) {
              const char alreadyFound = GIDisLocal[lid];
              if (alreadyFound == 0) {
                GIDisLocal[lid] = 1;
                ++numLocalColGIDs;
              }
            }
            else {
              const bool notAlreadyFound = RemoteGIDSet.insert (gid).second;
              if (notAlreadyFound) { // gid did not exist in the set before
                ++numRemoteColGIDs;
              }
            }
          } // for each entry k in row r
        } // if row r contains > 0 entries
      } // for each locally owned row r

      // Possible short-circuit for serial scenario:
      //
      // If all domain GIDs are present as column indices, then set
      // ColMap=DomainMap.  By construction, LocalGIDs is a subset of
      // DomainGIDs.
      //
      // If we have
      //   * Number of remote GIDs is 0, so that ColGIDs == LocalGIDs,
      // and
      //   * Number of local GIDs is number of domain GIDs
      // then
      //   * LocalGIDs \subset DomainGIDs && size(LocalGIDs) ==
      //     size(DomainGIDs) => DomainGIDs == LocalGIDs == ColGIDs
      // on the calling process.
      //
      // We will concern ourselves only with the special case of a
      // serial DomainMap, obviating the need for communication.
      //
      // If
      //   * DomainMap has a serial communicator
      // then we can set the column Map as the domain Map
      // return. Benefit: this graph won't need an Import object
      // later.
      //
      // Note, for a serial domain map, there can be no RemoteGIDs,
      // because there are no remote processes.  Likely explanations
      // for this are:
      //  * user submitted erroneous column indices
      //  * user submitted erroneous domain Map
      if (domainMap_->getComm ()->getSize () == 1) {
        TEUCHOS_TEST_FOR_EXCEPTION_CLASS_FUNC(
          numRemoteColGIDs != 0, std::runtime_error,
          ": " << numRemoteColGIDs << " column "
          << (numRemoteColGIDs != 1 ? "indices are" : "index is")
          << " not in the domain Map." << endl
          << "Either these indices are invalid or the domain Map is invalid."
          << endl << "Remember that nonsquare matrices, or matrices where the "
          "row and range Maps are different, require calling the version of "
          "fillComplete that takes the domain and range Maps as input.");
        if (numLocalColGIDs == domainMap_->getNodeNumElements()) {
          colMap_ = domainMap_;
          checkInternalState ();
          return;
        }
      }

      // Populate myColumns with a list of all column GIDs.  Put
      // locally owned (in the domain Map) GIDs at the front: they
      // correspond to "same" and "permuted" entries between the
      // column Map and the domain Map.  Put remote GIDs at the back.
      myColumns.resize (numLocalColGIDs + numRemoteColGIDs);
      // get pointers into myColumns for each part
      ArrayView<GO> LocalColGIDs  = myColumns (0, numLocalColGIDs);
      ArrayView<GO> RemoteColGIDs = myColumns (numLocalColGIDs, numRemoteColGIDs);

      // Copy the remote GIDs into myColumns
      std::copy (RemoteGIDSet.begin(), RemoteGIDSet.end(), RemoteColGIDs.begin());

      // Make a list of process ranks corresponding to the remote GIDs.
      Array<int> RemoteImageIDs (numRemoteColGIDs);
      // Look up the remote process' ranks in the domain Map.
      {
        LookupStatus stat =
          domainMap_->getRemoteIndexList (RemoteColGIDs, RemoteImageIDs ());
        // If any process returns IDNotPresent, then at least one of
        // the remote indices was not present in the domain Map.  This
        // means that the Import object cannot be constructed, because
        // of incongruity between the column Map and domain Map.
        // This has two likely causes:
        //   - The user has made a mistake in the column indices
        //   - The user has made a mistake with respect to the domain Map
        const char missingID_lcl = (stat == IDNotPresent ? 1 : 0);
        char missingID_gbl = 0;
        reduceAll<int,char> (*getComm (), REDUCE_MAX, missingID_lcl,
                             outArg (missingID_gbl));
        TEUCHOS_TEST_FOR_EXCEPTION_CLASS_FUNC(
          missingID_gbl == 1, std::runtime_error,
          ": Some column indices are not in the domain Map." << endl
          << "Either these column indices are invalid or the domain Map is "
          "invalid." << endl << "Likely cause: For a nonsquare matrix, you "
          "must give the domain and range Maps as input to fillComplete.");
      }
      // Sort incoming remote column indices so that all columns
      // coming from a given remote process are contiguous.  This
      // means the Import's Distributor doesn't need to reorder data.
      sort2 (RemoteImageIDs.begin(), RemoteImageIDs.end(), RemoteColGIDs.begin());

      // Copy the local GIDs into myColumns. Two cases:
      // 1. If the number of Local column GIDs is the same as the
      //    number of Local domain GIDs, we can simply read the domain
      //    GIDs into the front part of ColIndices (see logic above
      //    from the serial short circuit case)
      // 2. We step through the GIDs of the DomainMap, checking to see
      //    if each domain GID is a column GID.  We want to do this to
      //    maintain a consistent ordering of GIDs between the columns
      //    and the domain.

      // FIXME (mfh 03 Mar 2013) It's common that the domain Map is
      // contiguous.  It would be more efficient in that case to avoid
      // calling getNodeElementList(), since that permanently
      // constructs and caches the GID list in the contiguous Map.
      ArrayView<const GO> domainElts = domainMap_->getNodeElementList ();
      const size_t numDomainElts = domainMap_->getNodeNumElements ();
      if (numLocalColGIDs == numDomainElts) {
        // If the number of locally owned GIDs are the same as the
        // number of local domain Map elements, then the local domain
        // Map elements are the same as the locally owned GIDs.
        std::copy (domainElts.begin(), domainElts.end(), LocalColGIDs.begin());
      }
      else {
        // Count the number of locally owned GIDs, both to keep track
        // of the current array index, and as a sanity check.
        size_t numLocalCount = 0;
        for (size_t i = 0; i < numDomainElts; ++i) {
          if (GIDisLocal[i]) {
            LocalColGIDs[numLocalCount++] = domainElts[i];
          }
        }
        TEUCHOS_TEST_FOR_EXCEPTION_CLASS_FUNC(
          numLocalCount != numLocalColGIDs, std::logic_error,
          ": numLocalCount = " << numLocalCount << " != numLocalColGIDs = "
          << numLocalColGIDs << ".  This should never happen.  Please report "
          "this bug to the Tpetra developers.");
      }
    } // if the graph is globally indexed

    const global_size_t gstInv =
      Teuchos::OrdinalTraits<global_size_t>::invalid ();
    const GO indexBase = domainMap_->getIndexBase ();
    colMap_ = rcp (new map_type (gstInv, myColumns, indexBase,
                                 domainMap_->getComm (),
                                 domainMap_->getNode ()));
    checkInternalState ();
    return;
  }


  template <class LocalOrdinal, class GlobalOrdinal, class Node, class LocalMatOps>
  void CrsGraph<LocalOrdinal,GlobalOrdinal,Node,LocalMatOps>::mergeAllIndices()
  {
    TEUCHOS_TEST_FOR_EXCEPT( isGloballyIndexed() ); // call only after makeIndicesLocal()
    TEUCHOS_TEST_FOR_EXCEPT( ! isSorted() ); // call only after sortIndices()
    if (! isMerged ()) {
      for (size_t row=0; row < getNodeNumRows(); ++row) {
        RowInfo rowInfo = getRowInfo(row);
        mergeRowIndices(rowInfo);
      }
      // we just merged every row
      setMerged(true);
    }
  }


  template <class LocalOrdinal, class GlobalOrdinal, class Node, class LocalMatOps>
  void
  CrsGraph<LocalOrdinal,GlobalOrdinal,Node,LocalMatOps>::makeImportExport()
  {
    typedef Import<LocalOrdinal,GlobalOrdinal,Node> import_type;
    typedef Export<LocalOrdinal,GlobalOrdinal,Node> export_type;

    TEUCHOS_TEST_FOR_EXCEPTION(! hasColMap (), std::logic_error, "Tpetra::"
      "CrsGraph: It's not allowed to call makeImportExport() unless the graph "
      "has a column Map.");
    RCP<ParameterList> params = this->getNonconstParameterList (); // could be null

    // Don't do any checks to see if we need to create the Import, if
    // it exists already.
    //
    // FIXME (mfh 25 Mar 2013) This will become incorrect if we
    // change CrsGraph in the future to allow changing the column
    // Map after fillComplete.  For now, the column Map is fixed
    // after the first fillComplete call.
    if (importer_.is_null ()) {
      // Create the Import instance if necessary.
      if (domainMap_ != colMap_ && (! domainMap_->isSameAs (*colMap_))) {
        if (params.is_null () || ! params->isSublist ("Import")) {
          importer_ = rcp (new import_type (domainMap_, colMap_));
        } else {
          RCP<ParameterList> importSublist = sublist (params, "Import", true);
          importer_ = rcp (new import_type (domainMap_, colMap_, importSublist));
        }
      }
    }

    // Don't do any checks to see if we need to create the Export, if
    // it exists already.
    if (exporter_.is_null ()) {
      // Create the Export instance if necessary.
      if (rangeMap_ != rowMap_ && ! rangeMap_->isSameAs (*rowMap_)) {
        if (params.is_null () || ! params->isSublist ("Export")) {
          exporter_ = rcp (new export_type (rowMap_, rangeMap_));
        }
        else {
          RCP<ParameterList> exportSublist = sublist (params, "Export", true);
          exporter_ = rcp (new export_type (rowMap_, rangeMap_, exportSublist));
        }
      }
    }
  }


  template <class LocalOrdinal, class GlobalOrdinal, class Node, class LocalMatOps>
  std::string
  CrsGraph<LocalOrdinal,GlobalOrdinal,Node,LocalMatOps>::description() const
  {
    std::ostringstream oss;
    oss << DistObject<GlobalOrdinal,LocalOrdinal,GlobalOrdinal,Node>::description();
    if (isFillComplete()) {
      oss << "{status = fill complete"
          << ", global rows = " << getGlobalNumRows()
          << ", global cols = " << getGlobalNumCols()
          << ", global num entries = " << getGlobalNumEntries()
          << "}";
    }
    else {
      oss << "{status = fill not complete"
          << ", global rows = " << getGlobalNumRows()
          << "}";
    }
    return oss.str();
  }


  template <class LocalOrdinal, class GlobalOrdinal, class Node, class LocalMatOps>
  void
  CrsGraph<LocalOrdinal,GlobalOrdinal,Node,LocalMatOps>::
  describe (Teuchos::FancyOStream &out,
            const Teuchos::EVerbosityLevel verbLevel) const
  {
    const char tfecfFuncName[] = "describe()";
    using std::endl;
    using std::setw;
    using Teuchos::VERB_DEFAULT;
    using Teuchos::VERB_NONE;
    using Teuchos::VERB_LOW;
    using Teuchos::VERB_MEDIUM;
    using Teuchos::VERB_HIGH;
    using Teuchos::VERB_EXTREME;
    Teuchos::EVerbosityLevel vl = verbLevel;
    if (vl == VERB_DEFAULT) vl = VERB_LOW;
    RCP<const Comm<int> > comm = this->getComm();
    const int myImageID = comm->getRank(),
              numImages = comm->getSize();
    size_t width = 1;
    for (size_t dec=10; dec<getGlobalNumRows(); dec *= 10) {
      ++width;
    }
    width = std::max<size_t>(width,Teuchos::as<size_t>(11)) + 2;
    Teuchos::OSTab tab(out);
    //    none: print nothing
    //     low: print O(1) info from node 0
    //  medium: print O(P) info, num entries per node
    //    high: print O(N) info, num entries per row
    // extreme: print O(NNZ) info: print graph indices
    //
    // for medium and higher, print constituent objects at specified verbLevel
    if (vl != VERB_NONE) {
      if (myImageID == 0) out << this->description() << std::endl;
      // O(1) globals, minus what was already printed by description()
      if (isFillComplete() && myImageID == 0) {
        out << "Global number of diagonals = " << globalNumDiags_ << std::endl;
        out << "Global max number of row entries = " << globalMaxNumRowEntries_ << std::endl;
      }
      // constituent objects
      if (vl == VERB_MEDIUM || vl == VERB_HIGH || vl == VERB_EXTREME) {
        if (myImageID == 0) out << "\nRow map: " << std::endl;
        rowMap_->describe(out,vl);
        if (colMap_ != null) {
          if (myImageID == 0) out << "\nColumn map: " << std::endl;
          colMap_->describe(out,vl);
        }
        if (domainMap_ != null) {
          if (myImageID == 0) out << "\nDomain map: " << std::endl;
          domainMap_->describe(out,vl);
        }
        if (rangeMap_ != null) {
          if (myImageID == 0) out << "\nRange map: " << std::endl;
          rangeMap_->describe(out,vl);
        }
      }
      // O(P) data
      if (vl == VERB_MEDIUM || vl == VERB_HIGH || vl == VERB_EXTREME) {
        for (int imageCtr = 0; imageCtr < numImages; ++imageCtr) {
          if (myImageID == imageCtr) {
            out << "Node ID = " << imageCtr << std::endl
                << "Node number of entries = " << nodeNumEntries_ << std::endl
                << "Node number of diagonals = " << nodeNumDiags_ << std::endl
                << "Node max number of entries = " << nodeMaxNumRowEntries_ << std::endl;
            if (indicesAreAllocated()) {
              out << "Node number of allocated entries = " << nodeNumAllocated_ << std::endl;
            }
            else {
              out << "Indices are not allocated." << std::endl;
            }
          }
          comm->barrier();
          comm->barrier();
          comm->barrier();
        }
      }
      // O(N) and O(NNZ) data
      if (vl == VERB_HIGH || vl == VERB_EXTREME) {
        TEUCHOS_TEST_FOR_EXCEPTION_CLASS_FUNC(hasRowInfo() == false, std::runtime_error, ": reduce verbosity level; graph row information was deleted at fillComplete().");
        for (int imageCtr = 0; imageCtr < numImages; ++imageCtr) {
          if (myImageID == imageCtr) {
            out << std::setw(width) << "Node ID"
                << std::setw(width) << "Global Row"
                << std::setw(width) << "Num Entries";
            if (vl == VERB_EXTREME) {
              out << "Entries";
            }
            out << std::endl;
            for (size_t r=0; r < getNodeNumRows(); ++r) {
              RowInfo rowinfo = getRowInfo(r);
              GlobalOrdinal gid = rowMap_->getGlobalElement(r);
              out << std::setw(width) << myImageID
                  << std::setw(width) << gid
                  << std::setw(width) << rowinfo.numEntries;
              if (vl == VERB_EXTREME) {
                if (isGloballyIndexed()) {
                  ArrayView<const GlobalOrdinal> rowview = getGlobalView(rowinfo);
                  for (size_t j=0; j < rowinfo.numEntries; ++j) out << rowview[j] << " ";
                }
                else if (isLocallyIndexed()) {
                  ArrayView<const LocalOrdinal> rowview = getLocalView(rowinfo);
                  for (size_t j=0; j < rowinfo.numEntries; ++j) out << colMap_->getGlobalElement(rowview[j]) << " ";
                }
              }
              out << std::endl;
            }
          }
          comm->barrier();
          comm->barrier();
          comm->barrier();
        }
      }
    }
  }


  template <class LocalOrdinal, class GlobalOrdinal, class Node, class LocalMatOps>
  bool CrsGraph<LocalOrdinal,GlobalOrdinal,Node,LocalMatOps>::checkSizes(const DistObject<GlobalOrdinal,LocalOrdinal,GlobalOrdinal,Node>& source)
  {
    // It's not clear what kind of compatibility checks on sizes can be performed here.
    // Epetra_CrsGraph doesn't check any sizes for compatibility.
    return true;
  }


  template <class LocalOrdinal, class GlobalOrdinal, class Node, class LocalMatOps>
  void CrsGraph<LocalOrdinal,GlobalOrdinal,Node,LocalMatOps>::copyAndPermute(
                          const DistObject<GlobalOrdinal,LocalOrdinal,GlobalOrdinal,Node> & source,
                          size_t numSameIDs,
                          const ArrayView<const LocalOrdinal> &permuteToLIDs,
                          const ArrayView<const LocalOrdinal> &permuteFromLIDs)
  {
    const CrsGraph<LocalOrdinal,GlobalOrdinal,Node,LocalMatOps>& src_graph = dynamic_cast<const CrsGraph<LocalOrdinal,GlobalOrdinal,Node,LocalMatOps>&>(source);
    const char tfecfFuncName[] = "copyAndPermute()";
    TEUCHOS_TEST_FOR_EXCEPTION_CLASS_FUNC(permuteToLIDs.size() != permuteFromLIDs.size(), std::runtime_error, ": permuteToLIDs and permuteFromLIDs must have the same size.");
    bool src_filled = src_graph.isFillComplete();

    Array<GlobalOrdinal> row_copy;
    LocalOrdinal myid = 0;
    for (size_t i=0; i<numSameIDs; ++i, ++myid) {
      GlobalOrdinal gid = src_graph.getMap()->getGlobalElement(myid);
      if (src_filled) {
        size_t row_length = src_graph.getNumEntriesInGlobalRow(gid);
        row_copy.resize(row_length);
        size_t check_row_length = 0;
        src_graph.getGlobalRowCopy(gid, row_copy(), check_row_length);
        insertGlobalIndices( gid, row_copy() );
      }
      else {
        ArrayView<const GlobalOrdinal> row;
        src_graph.getGlobalRowView( gid,row );
        insertGlobalIndices( gid, row );
      }
    }

    for (LocalOrdinal i=0; i<permuteToLIDs.size(); ++i) {
      GlobalOrdinal mygid = this->getMap()->getGlobalElement(permuteToLIDs[i]);
      GlobalOrdinal srcgid= src_graph.getMap()->getGlobalElement(permuteFromLIDs[i]);
      if (src_filled) {
        size_t row_length = src_graph.getNumEntriesInGlobalRow(srcgid);
        row_copy.resize(row_length);
        size_t check_row_length = 0;
        src_graph.getGlobalRowCopy(srcgid, row_copy(), check_row_length);
        insertGlobalIndices( mygid, row_copy() );
      }
      else {
        ArrayView<const GlobalOrdinal> row;
        src_graph.getGlobalRowView( srcgid, row );
        insertGlobalIndices( mygid, row );
      }
    }
  }


  template <class LocalOrdinal, class GlobalOrdinal, class Node, class LocalMatOps>
  void
  CrsGraph<LocalOrdinal,GlobalOrdinal,Node,LocalMatOps>::
  packAndPrepare (const DistObject<GlobalOrdinal,LocalOrdinal,GlobalOrdinal,Node> & source,
                  const ArrayView<const LocalOrdinal> &exportLIDs,
                  Array<GlobalOrdinal> &exports,
                  const ArrayView<size_t> & numPacketsPerLID,
                  size_t& constantNumPackets,
                  Distributor &distor)
  {
    const char tfecfFuncName[] = "packAndPrepare()";
    TEUCHOS_TEST_FOR_EXCEPTION_CLASS_FUNC(exportLIDs.size() != numPacketsPerLID.size(), std::runtime_error,
        ": exportLIDs and numPacketsPerLID must have the same size.");
    const CrsGraph<LocalOrdinal,GlobalOrdinal,Node,LocalMatOps>& src_graph = dynamic_cast<const CrsGraph<LocalOrdinal,GlobalOrdinal,Node,LocalMatOps>&>(source);
    // We don't check whether src_graph has had fillComplete called, because it doesn't matter whether the
    // *source* graph has been fillComplete'd. The target graph can not be fillComplete'd yet.
    TEUCHOS_TEST_FOR_EXCEPTION_CLASS_FUNC(this->isFillComplete() == true, std::runtime_error,
         ": import/export operations are not allowed on destination CrsGraph after fillComplete has been called.");
    constantNumPackets = 0;
    // first set the contents of numPacketsPerLID, and accumulate a total-num-packets:
    size_t totalNumPackets = 0;
    Array<GlobalOrdinal> row;
    for (LocalOrdinal i=0; i<exportLIDs.size(); ++i) {
      GlobalOrdinal GID = src_graph.getMap()->getGlobalElement(exportLIDs[i]);
      size_t row_length = src_graph.getNumEntriesInGlobalRow(GID);
      numPacketsPerLID[i] = row_length;
      totalNumPackets += row_length;
    }

    exports.resize(totalNumPackets);

    // now loop again and pack rows of indices into exports:
    size_t exportsOffset = 0;
    for (LocalOrdinal i=0; i<exportLIDs.size(); ++i) {
      GlobalOrdinal GID = src_graph.getMap()->getGlobalElement(exportLIDs[i]);
      size_t row_length = src_graph.getNumEntriesInGlobalRow(GID);
      row.resize(row_length);
      size_t check_row_length = 0;
      src_graph.getGlobalRowCopy(GID, row(), check_row_length);
      typename Array<GlobalOrdinal>::const_iterator
        row_iter = row.begin(), row_end = row.end();
      size_t j = 0;
      for (; row_iter != row_end; ++row_iter, ++j) {
        exports[exportsOffset+j] = *row_iter;
      }
      exportsOffset += row.size();
    }
  }


  template <class LocalOrdinal, class GlobalOrdinal, class Node, class LocalMatOps>
  void CrsGraph<LocalOrdinal,GlobalOrdinal,Node,LocalMatOps>::unpackAndCombine(
                            const ArrayView<const LocalOrdinal> &importLIDs,
                            const ArrayView<const GlobalOrdinal> &imports,
                            const ArrayView<size_t> &numPacketsPerLID,
                            size_t constantNumPackets,
                            Distributor & /* distor */,
                            CombineMode /* CM */)
  {
    // FIXME (mfh 02 Apr 2012) REPLACE combine mode has a perfectly
    // reasonable meaning, whether or not the matrix is fill complete.
    // It's just more work to implement.

    // We are not checking the value of the CombineMode input-argument.
    // For CrsGraph, we only support import/export operations if fillComplete has not yet been called.
    // Any incoming column-indices are inserted into the target graph. In this context, CombineMode values
    // of ADD vs INSERT are equivalent. What is the meaning of REPLACE for CrsGraph? If a duplicate column-index
    // is inserted, it will be compressed out when fillComplete is called.
    //
    // Note: I think REPLACE means that an existing row is replaced by the imported row, i.e., the existing indices are cleared. CGB, 6/17/2010

    const char tfecfFuncName[] = "unpackAndCombine()";
    TEUCHOS_TEST_FOR_EXCEPTION_CLASS_FUNC(importLIDs.size() != numPacketsPerLID.size(), std::runtime_error,
        ": importLIDs and numPacketsPerLID must have the same size.");
    TEUCHOS_TEST_FOR_EXCEPTION_CLASS_FUNC(this->isFillComplete() == true, std::runtime_error,
        ": import/export operations are not allowed on destination CrsGraph after fillComplete has been called.");
    size_t importsOffset = 0;
    typename ArrayView<const LocalOrdinal>::iterator
      impLIDiter = importLIDs.begin(), impLIDend = importLIDs.end();
    size_t i = 0;
    for (; impLIDiter != impLIDend; ++impLIDiter, ++i) {
      LocalOrdinal row_length = numPacketsPerLID[i];
      const ArrayView<const GlobalOrdinal> row(&imports[importsOffset], row_length);
      insertGlobalIndices(this->getMap()->getGlobalElement(*impLIDiter), row);
      importsOffset += row_length;
    }
  }


  template <class LocalOrdinal, class GlobalOrdinal, class Node, class LocalMatOps>
  void
  CrsGraph<LocalOrdinal,GlobalOrdinal,Node,LocalMatOps>::
  removeEmptyProcessesInPlace (const Teuchos::RCP<const Map<LocalOrdinal, GlobalOrdinal, Node> >& newMap)
  {
    using Teuchos::Comm;
    using Teuchos::null;
    using Teuchos::ParameterList;
    using Teuchos::RCP;
    typedef Import<LocalOrdinal,GlobalOrdinal,Node> import_type;
    typedef Export<LocalOrdinal,GlobalOrdinal,Node> export_type;
    typedef Map<LocalOrdinal,GlobalOrdinal,Node> map_type;

    RCP<const Comm<int> > newComm = newMap->getComm ();

    // We'll set all the state "transactionally," so that this method
    // satisfies the strong exception guarantee.  This object's state
    // won't be modified until the end of this method.
    RCP<const map_type> rowMap, domainMap, rangeMap, colMap;
    RCP<import_type> importer;
    RCP<export_type> exporter;

    rowMap = newMap;
    if (! domainMap_.is_null ()) {
      if (domainMap_.getRawPtr () == rowMap_.getRawPtr ()) {
        // Common case: original domain and row Maps are identical.
        // In that case, we need only replace the original domain Map
        // with the new Map.  This ensures that the new domain and row
        // Maps _stay_ identical.
        domainMap = newMap;
      } else {
        domainMap = domainMap_->replaceCommWithSubset (newComm);
      }
    }
    if (! rangeMap_.is_null ()) {
      if (rangeMap_.getRawPtr () == rowMap_.getRawPtr ()) {
        // Common case: original range and row Maps are identical.  In
        // that case, we need only replace the original range Map with
        // the new Map.  This ensures that the new range and row Maps
        // _stay_ identical.
        rangeMap = newMap;
      } else {
        rangeMap = rangeMap_->replaceCommWithSubset (newComm);
      }
    }
    if (! colMap.is_null ()) {
      colMap = colMap_->replaceCommWithSubset (newComm);
    }
<<<<<<< HEAD

#ifdef HAVE_TPETRA_DEBUG
    TEUCHOS_TEST_FOR_EXCEPTION(
      rowMap->getComm ().getRawPtr () != newMap->getComm ().getRawPtr (),
      std::logic_error,
      "Tpetra::Map::removeEmptyProcessesInPlace: "
      "New row Map's communicator does not match input Map's communicator.  "
      "Please report this bug to the Tpetra developers.");
    TEUCHOS_TEST_FOR_EXCEPTION(
      ! domainMap.is_null () && domainMap->getComm ().getRawPtr () != newMap->getComm ().getRawPtr (),
      std::logic_error,
      "Tpetra::Map::removeEmptyProcessesInPlace: "
      "New domain Map's communicator does not match input Map's communicator.  "
      "Please report this bug to the Tpetra developers.");
    TEUCHOS_TEST_FOR_EXCEPTION(
      ! rangeMap.is_null () && rangeMap->getComm ().getRawPtr () != newMap->getComm ().getRawPtr (),
      std::logic_error,
      "Tpetra::Map::removeEmptyProcessesInPlace: "
      "New range Map's communicator does not match input Map's communicator.  "
      "Please report this bug to the Tpetra developers.");
    TEUCHOS_TEST_FOR_EXCEPTION(
      ! colMap.is_null () && colMap->getComm ().getRawPtr () != newMap->getComm ().getRawPtr (),
      std::logic_error,
      "Tpetra::Map::removeEmptyProcessesInPlace: "
      "New column Map's communicator does not match input Map's communicator.  "
      "Please report this bug to the Tpetra developers.");
#endif // HAVE_TPETRA_DEBUG

=======

#ifdef HAVE_TPETRA_DEBUG
    TEUCHOS_TEST_FOR_EXCEPTION(
      rowMap->getComm ().getRawPtr () != newMap->getComm ().getRawPtr (),
      std::logic_error,
      "Tpetra::Map::removeEmptyProcessesInPlace: "
      "New row Map's communicator does not match input Map's communicator.  "
      "Please report this bug to the Tpetra developers.");
    TEUCHOS_TEST_FOR_EXCEPTION(
      ! domainMap.is_null () && domainMap->getComm ().getRawPtr () != newMap->getComm ().getRawPtr (),
      std::logic_error,
      "Tpetra::Map::removeEmptyProcessesInPlace: "
      "New domain Map's communicator does not match input Map's communicator.  "
      "Please report this bug to the Tpetra developers.");
    TEUCHOS_TEST_FOR_EXCEPTION(
      ! rangeMap.is_null () && rangeMap->getComm ().getRawPtr () != newMap->getComm ().getRawPtr (),
      std::logic_error,
      "Tpetra::Map::removeEmptyProcessesInPlace: "
      "New range Map's communicator does not match input Map's communicator.  "
      "Please report this bug to the Tpetra developers.");
    TEUCHOS_TEST_FOR_EXCEPTION(
      ! colMap.is_null () && colMap->getComm ().getRawPtr () != newMap->getComm ().getRawPtr (),
      std::logic_error,
      "Tpetra::Map::removeEmptyProcessesInPlace: "
      "New column Map's communicator does not match input Map's communicator.  "
      "Please report this bug to the Tpetra developers.");
#endif // HAVE_TPETRA_DEBUG

>>>>>>> 16050dcb
    // (Re)create the Export and / or Import if necessary.
    if (! newComm.is_null ()) {
      RCP<ParameterList> params = this->getNonconstParameterList (); // could be null
      //
<<<<<<< HEAD
      // The operations below are collective on the new communicator.
      //
      // (Re)create the Export object if necessary.
      //
      // FIXME (mfh 28 Mar 2013) If I haven't called fillComplete yet,
      // I don't have a rangeMap.  I should first check if it's not
      // null.  Ditto for domain Map.
=======
      // The operation below are collective on the new communicator.
      //
      // (Re)create the Export object if necessary.
>>>>>>> 16050dcb
      if (rangeMap != rowMap && ! rangeMap->isSameAs (*rowMap)) {
        if (params.is_null () || ! params->isSublist ("Export")) {
          exporter = rcp (new export_type (rowMap, rangeMap));
        }
        else {
          RCP<ParameterList> exportSublist = sublist (params, "Export", true);
          exporter = rcp (new export_type (rowMap, rangeMap, exportSublist));
        }
      }
      // (Re)create the Import object if necessary.
      if (domainMap != colMap && (! domainMap->isSameAs (*colMap))) {
        if (params.is_null () || ! params->isSublist ("Import")) {
          importer = rcp (new import_type (domainMap, colMap));
        } else {
          RCP<ParameterList> importSublist = sublist (params, "Import", true);
          importer = rcp (new import_type (domainMap, colMap, importSublist));
        }
      }
    } // if newComm is not null

    // Defer side effects until the end.  If no destructors throw
    // exceptions (they shouldn't anyway), then this method satisfies
    // the strong exception guarantee.
    exporter_ = exporter;
    importer_ = importer;
    rowMap_ = rowMap;
    domainMap_ = domainMap;
    rangeMap_ = rangeMap;
    colMap_ = colMap;
  }

} // namespace Tpetra


//
// Explicit instantiation macro
//
// Must be expanded from within the Tpetra namespace!
//

#define TPETRA_CRSGRAPH_INSTANT(LO,GO,NODE) \
  \
  template class CrsGraph< LO , GO , NODE >; \


#endif // TPETRA_CRSGRAPH_DEF_HPP<|MERGE_RESOLUTION|>--- conflicted
+++ resolved
@@ -226,8 +226,8 @@
   CrsGraph<LocalOrdinal,GlobalOrdinal,Node,LocalMatOps>::
   CrsGraph (const RCP<const Map<LocalOrdinal,GlobalOrdinal,Node> > &rowMap,
             const RCP<const Map<LocalOrdinal,GlobalOrdinal,Node> > &colMap,
-	    const ArrayRCP<size_t> & rowPointers, 
-	    const ArrayRCP<LocalOrdinal> & columnIndices, 
+            const ArrayRCP<size_t> & rowPointers,
+            const ArrayRCP<LocalOrdinal> & columnIndices,
             const RCP<ParameterList>& params)
   : DistObject<GlobalOrdinal,LocalOrdinal,GlobalOrdinal,Node>(rowMap)
   , rowMap_(rowMap)
@@ -1968,7 +1968,7 @@
   /////////////////////////////////////////////////////////////////////////////
   /////////////////////////////////////////////////////////////////////////////
   template <class LocalOrdinal, class GlobalOrdinal, class Node, class LocalMatOps>
-  void CrsGraph<LocalOrdinal,GlobalOrdinal,Node,LocalMatOps>::setAllIndices(const ArrayRCP<size_t> & rowPointers,const ArrayRCP<LocalOrdinal> & columnIndices) 
+  void CrsGraph<LocalOrdinal,GlobalOrdinal,Node,LocalMatOps>::setAllIndices(const ArrayRCP<size_t> & rowPointers,const ArrayRCP<LocalOrdinal> & columnIndices)
   {
     const char tfecfFuncName[] = "setAllIndices()";
     TEUCHOS_TEST_FOR_EXCEPTION_CLASS_FUNC( hasColMap() == false, std::runtime_error, ": requires a ColMap.");
@@ -2342,29 +2342,29 @@
   /////////////////////////////////////////////////////////////////////////////
   /////////////////////////////////////////////////////////////////////////////
   template <class LocalOrdinal, class GlobalOrdinal, class Node, class LocalMatOps>
-  void CrsGraph<LocalOrdinal,GlobalOrdinal,Node,LocalMatOps>::expertStaticFillComplete(const RCP<const Map<LocalOrdinal,GlobalOrdinal,Node> > & domainMap, 
-										       const RCP<const Map<LocalOrdinal,GlobalOrdinal,Node> > & rangeMap,
-										       const RCP<const Import<LocalOrdinal,GlobalOrdinal,Node> > &importer,
-										       const RCP<const Export<LocalOrdinal,GlobalOrdinal,Node> > &exporter,
-										       const RCP<ParameterList> &params)
+  void CrsGraph<LocalOrdinal,GlobalOrdinal,Node,LocalMatOps>::expertStaticFillComplete(const RCP<const Map<LocalOrdinal,GlobalOrdinal,Node> > & domainMap,
+                                                                                       const RCP<const Map<LocalOrdinal,GlobalOrdinal,Node> > & rangeMap,
+                                                                                       const RCP<const Import<LocalOrdinal,GlobalOrdinal,Node> > &importer,
+                                                                                       const RCP<const Export<LocalOrdinal,GlobalOrdinal,Node> > &exporter,
+                                                                                       const RCP<ParameterList> &params)
   {
 #ifdef HAVE_TPETRA_DEBUG
     rowMap_->getComm ()->barrier ();
 #endif // HAVE_TPETRA_DEBUG
     const char tfecfFuncName[] = "expertStaticFillComplete()";
     TEUCHOS_TEST_FOR_EXCEPTION_CLASS_FUNC( isFillComplete() == true || hasColMap() == false,
-					   std::runtime_error, ": fillComplete cannot have already been called and a ColMap is required.");
+                                           std::runtime_error, ": fillComplete cannot have already been called and a ColMap is required.");
 
     TEUCHOS_TEST_FOR_EXCEPTION_CLASS_FUNC( getNodeNumRows() > 0 && rowPtrs_==Teuchos::null,
-					   std::runtime_error, ": a matrix will getNodeNumRows()>0 requires rowptr to be set.");
+                                           std::runtime_error, ": a matrix will getNodeNumRows()>0 requires rowptr to be set.");
 
     TEUCHOS_TEST_FOR_EXCEPTION_CLASS_FUNC( domainMap == Teuchos::null || rangeMap == Teuchos::null,
-					   std::runtime_error, ": requires a non-null domainMap & rangeMap.");
+                                           std::runtime_error, ": requires a non-null domainMap & rangeMap.");
 
     TEUCHOS_TEST_FOR_EXCEPTION_CLASS_FUNC( pftype_ !=StaticProfile,
-					   std::runtime_error, ": requires StaticProfile.");
-
-    // Note: We don't need to do the following things which are normally done in fillComplete: 
+                                           std::runtime_error, ": requires StaticProfile.");
+
+    // Note: We don't need to do the following things which are normally done in fillComplete:
     // allocateIndices, globalAssemble, makeColMap, makeIndicesLocal, sortAllIndices, mergeAllIndices
 
     // Note: Need to do this so computeGlobalConstants & fillLocalGraph work
@@ -2390,14 +2390,14 @@
     importer_=Teuchos::null;
     exporter_=Teuchos::null;
     if(importer != Teuchos::null) {
-      TEUCHOS_TEST_FOR_EXCEPTION_CLASS_FUNC(!importer->getSourceMap()->isSameAs(*getDomainMap()) || !importer->getTargetMap()->isSameAs(*getColMap()), 
-					    std::invalid_argument,": importer does not match matrix maps.");
+      TEUCHOS_TEST_FOR_EXCEPTION_CLASS_FUNC(!importer->getSourceMap()->isSameAs(*getDomainMap()) || !importer->getTargetMap()->isSameAs(*getColMap()),
+                                            std::invalid_argument,": importer does not match matrix maps.");
       importer_ = importer;
 
     }
     if(exporter != Teuchos::null) {
       TEUCHOS_TEST_FOR_EXCEPTION_CLASS_FUNC(!exporter->getSourceMap()->isSameAs(*getRowMap()) || !exporter->getTargetMap()->isSameAs(*getRangeMap()),
-					    std::invalid_argument,": exporter does not match matrix maps.");
+                                            std::invalid_argument,": exporter does not match matrix maps.");
       exporter_ = exporter;
     }
     makeImportExport();
@@ -3368,8 +3368,6 @@
     typedef Export<LocalOrdinal,GlobalOrdinal,Node> export_type;
     typedef Map<LocalOrdinal,GlobalOrdinal,Node> map_type;
 
-    RCP<const Comm<int> > newComm = newMap->getComm ();
-
     // We'll set all the state "transactionally," so that this method
     // satisfies the strong exception guarantee.  This object's state
     // won't be modified until the end of this method.
@@ -3378,6 +3376,9 @@
     RCP<export_type> exporter;
 
     rowMap = newMap;
+    RCP<const Comm<int> > newComm =
+      (newMap.is_null ()) ? null : newMap->getComm ();
+
     if (! domainMap_.is_null ()) {
       if (domainMap_.getRawPtr () == rowMap_.getRawPtr ()) {
         // Common case: original domain and row Maps are identical.
@@ -3403,83 +3404,20 @@
     if (! colMap.is_null ()) {
       colMap = colMap_->replaceCommWithSubset (newComm);
     }
-<<<<<<< HEAD
-
-#ifdef HAVE_TPETRA_DEBUG
-    TEUCHOS_TEST_FOR_EXCEPTION(
-      rowMap->getComm ().getRawPtr () != newMap->getComm ().getRawPtr (),
-      std::logic_error,
-      "Tpetra::Map::removeEmptyProcessesInPlace: "
-      "New row Map's communicator does not match input Map's communicator.  "
-      "Please report this bug to the Tpetra developers.");
-    TEUCHOS_TEST_FOR_EXCEPTION(
-      ! domainMap.is_null () && domainMap->getComm ().getRawPtr () != newMap->getComm ().getRawPtr (),
-      std::logic_error,
-      "Tpetra::Map::removeEmptyProcessesInPlace: "
-      "New domain Map's communicator does not match input Map's communicator.  "
-      "Please report this bug to the Tpetra developers.");
-    TEUCHOS_TEST_FOR_EXCEPTION(
-      ! rangeMap.is_null () && rangeMap->getComm ().getRawPtr () != newMap->getComm ().getRawPtr (),
-      std::logic_error,
-      "Tpetra::Map::removeEmptyProcessesInPlace: "
-      "New range Map's communicator does not match input Map's communicator.  "
-      "Please report this bug to the Tpetra developers.");
-    TEUCHOS_TEST_FOR_EXCEPTION(
-      ! colMap.is_null () && colMap->getComm ().getRawPtr () != newMap->getComm ().getRawPtr (),
-      std::logic_error,
-      "Tpetra::Map::removeEmptyProcessesInPlace: "
-      "New column Map's communicator does not match input Map's communicator.  "
-      "Please report this bug to the Tpetra developers.");
-#endif // HAVE_TPETRA_DEBUG
-
-=======
-
-#ifdef HAVE_TPETRA_DEBUG
-    TEUCHOS_TEST_FOR_EXCEPTION(
-      rowMap->getComm ().getRawPtr () != newMap->getComm ().getRawPtr (),
-      std::logic_error,
-      "Tpetra::Map::removeEmptyProcessesInPlace: "
-      "New row Map's communicator does not match input Map's communicator.  "
-      "Please report this bug to the Tpetra developers.");
-    TEUCHOS_TEST_FOR_EXCEPTION(
-      ! domainMap.is_null () && domainMap->getComm ().getRawPtr () != newMap->getComm ().getRawPtr (),
-      std::logic_error,
-      "Tpetra::Map::removeEmptyProcessesInPlace: "
-      "New domain Map's communicator does not match input Map's communicator.  "
-      "Please report this bug to the Tpetra developers.");
-    TEUCHOS_TEST_FOR_EXCEPTION(
-      ! rangeMap.is_null () && rangeMap->getComm ().getRawPtr () != newMap->getComm ().getRawPtr (),
-      std::logic_error,
-      "Tpetra::Map::removeEmptyProcessesInPlace: "
-      "New range Map's communicator does not match input Map's communicator.  "
-      "Please report this bug to the Tpetra developers.");
-    TEUCHOS_TEST_FOR_EXCEPTION(
-      ! colMap.is_null () && colMap->getComm ().getRawPtr () != newMap->getComm ().getRawPtr (),
-      std::logic_error,
-      "Tpetra::Map::removeEmptyProcessesInPlace: "
-      "New column Map's communicator does not match input Map's communicator.  "
-      "Please report this bug to the Tpetra developers.");
-#endif // HAVE_TPETRA_DEBUG
-
->>>>>>> 16050dcb
+
     // (Re)create the Export and / or Import if necessary.
     if (! newComm.is_null ()) {
       RCP<ParameterList> params = this->getNonconstParameterList (); // could be null
       //
-<<<<<<< HEAD
       // The operations below are collective on the new communicator.
       //
-      // (Re)create the Export object if necessary.
-      //
-      // FIXME (mfh 28 Mar 2013) If I haven't called fillComplete yet,
-      // I don't have a rangeMap.  I should first check if it's not
-      // null.  Ditto for domain Map.
-=======
-      // The operation below are collective on the new communicator.
-      //
-      // (Re)create the Export object if necessary.
->>>>>>> 16050dcb
-      if (rangeMap != rowMap && ! rangeMap->isSameAs (*rowMap)) {
+      // (Re)create the Export object if necessary.  If I haven't
+      // called fillComplete yet, I don't have a rangeMap, so I must
+      // first check if the _original_ rangeMap is not null.  Ditto
+      // for the Import object and the domain Map.
+      if (! rangeMap_.is_null () &&
+          rangeMap != rowMap &&
+          ! rangeMap->isSameAs (*rowMap)) {
         if (params.is_null () || ! params->isSublist ("Export")) {
           exporter = rcp (new export_type (rowMap, rangeMap));
         }
@@ -3489,7 +3427,9 @@
         }
       }
       // (Re)create the Import object if necessary.
-      if (domainMap != colMap && (! domainMap->isSameAs (*colMap))) {
+      if (! domainMap_.is_null () &&
+          domainMap != colMap &&
+          ! domainMap->isSameAs (*colMap)) {
         if (params.is_null () || ! params->isSublist ("Import")) {
           importer = rcp (new import_type (domainMap, colMap));
         } else {
