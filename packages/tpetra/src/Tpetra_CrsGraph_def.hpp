--- conflicted
+++ resolved
@@ -1248,15 +1248,9 @@
     TEUCHOS_TEST_FOR_EXCEPTION( indicesAreAllocated() == false && (nodeNumAllocated_ != STI || nodeNumEntries_ != 0),                           std::logic_error, err );
     // if storage is optimized, then profile should be static
     TEUCHOS_TEST_FOR_EXCEPTION( isStorageOptimized() && pftype_ != StaticProfile,                                                               std::logic_error, err );
-<<<<<<< HEAD
-    // rowPtrs_ is required to have N+1 rows; rowPtrs_[N] == gblInds1D_.size()/lclInds1D_.size()
-    TEUCHOS_TEST_FOR_EXCEPTION( isGloballyIndexed() && rowPtrs_ != null && ((size_t)rowPtrs_.size() != getNodeNumRows()+1 || rowPtrs_[getNodeNumRows()] != gblInds1D_.size()), std::logic_error, err );
-    TEUCHOS_TEST_FOR_EXCEPTION(  isLocallyIndexed() && rowPtrs_ != null && ((size_t)rowPtrs_.size() != getNodeNumRows()+1 || rowPtrs_[getNodeNumRows()] != lclInds1D_.size()), std::logic_error, err );
-=======
     // if rowPtrs_ exists, it is required to have N+1 rows, and rowPtrs_[N] == gblInds1D_.size()/lclInds1D_.size()
     TEUCHOS_TEST_FOR_EXCEPTION( isGloballyIndexed() && rowPtrs_ != null && ((size_t)rowPtrs_.size() != getNodeNumRows()+1 || rowPtrs_[getNodeNumRows()] != (size_t)gblInds1D_.size()), std::logic_error, err );
     TEUCHOS_TEST_FOR_EXCEPTION(  isLocallyIndexed() && rowPtrs_ != null && ((size_t)rowPtrs_.size() != getNodeNumRows()+1 || rowPtrs_[getNodeNumRows()] != (size_t)lclInds1D_.size()), std::logic_error, err );
->>>>>>> 899f704d
     // if profile is dynamic and we have allocated, then 2D allocations should be present
     TEUCHOS_TEST_FOR_EXCEPTION( pftype_ == DynamicProfile && indicesAreAllocated() && getNodeNumRows() > 0 && lclInds2D_ == null && gblInds2D_ == null,
                                                                                                                                         std::logic_error, err );
