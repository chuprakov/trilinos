--- conflicted
+++ resolved
@@ -520,7 +520,6 @@
     //@}
     //! @name Insertion/Removal Methods
     //@{
-<<<<<<< HEAD
 
     /// \brief Insert global indices into the graph.
     ///
@@ -543,7 +542,9 @@
     /// corresponding to values in \c indices, then the redundant
     /// indices will be eliminated.  This may happen either at
     /// insertion or during the next call to fillComplete().
-    void insertGlobalIndices (GlobalOrdinal globalRow, const ArrayView<const GlobalOrdinal>& indices);
+    void
+    insertGlobalIndices (GlobalOrdinal globalRow,
+                         const ArrayView<const GlobalOrdinal>& indices);
 
     //! Insert graph indices, using local IDs.
     /**
@@ -555,9 +556,14 @@
        \post <tt>indicesAreAllocated() == true</tt>
        \post <tt>isLocallyIndexed() == true</tt>
 
-       \note If the graph row already contains entries at the indices corresponding to values in \c indices, then the redundant indices will be eliminated; this may happen at insertion or during the next call to fillComplete().
+       \note If the graph row already contains entries at the indices
+         corresponding to values in \c indices, then the redundant
+         indices will be eliminated; this may happen at insertion or
+         during the next call to fillComplete().
     */
-    void insertLocalIndices(LocalOrdinal localRow, const ArrayView<const LocalOrdinal> &indices);
+    void
+    insertLocalIndices (LocalOrdinal localRow,
+                        const ArrayView<const LocalOrdinal> &indices);
 
     //! Remove all graph indices from the specified local row.
     /**
@@ -569,10 +575,9 @@
        \post <tt>indicesAreAllocated() == true</tt>
        \post <tt>isLocallyIndexed() == true</tt>
     */
-    void removeLocalIndices(LocalOrdinal localRow);
+    void removeLocalIndices (LocalOrdinal localRow);
 
     //@}
-
     //! @name Transformational Methods
     /**
        Each of the methods in this group is a global collective. It is
@@ -581,8 +586,12 @@
     */
     //@{
 
-    //! \brief Communicate non-local contributions to other nodes.
-    void globalAssemble();
+    /// \brief Communicate non-local contributions to other processes.
+    ///
+    /// This method is called automatically by fillComplete().
+    /// Most users do not need to call this themselves,
+    /// though we do permit this.
+    void globalAssemble ();
 
     /*! Resume fill operations.
       After calling fillComplete(), resumeFill() must be called before initiating any changes to the graph.
@@ -592,7 +601,7 @@
       \post  <tt>isFillActive() == true<tt>
       \post  <tt>isFillComplete() == false<tt>
     */
-    void resumeFill(const RCP<ParameterList> &params = null);
+    void resumeFill (const RCP<ParameterList> &params = null);
 
     /*! \brief Signal that data entry is complete, specifying domain and range maps.
 
@@ -624,13 +633,13 @@
     */
     void fillComplete (const RCP<ParameterList> &params = null);
 
-
     /// \brief Perform a fillComplete on a graph that already has data, via setAllIndices().
     ///
-    /// The graph must already have filled lclInds1D_ and rowPtrs_.
-    /// If the graph has been constructed in any other way, this
-    /// method will throw an exception.  This routine is needed to
-    /// support other Trilinos packages and should not be called by ordinary users.
+    /// The graph must already have filled local 1-D storage (lclInds1D_
+    /// and rowPtrs_).  If the graph has been constructed in any other way,
+    /// this method will throw an exception.  This routine is needed to
+    /// support other Trilinos packages and should not be called by ordinary
+    /// users.
     ///
     /// \warning This method is intended for expert developer use
     ///   only, and should never be called by user code.
@@ -973,475 +982,18 @@
     //! \name Methods for inserting indices or transforming values
     //@{
 
-=======
-
-    /// \brief Insert global indices into the graph.
-    ///
-    /// \pre \c globalRow is a valid index in the row Map.  It need
-    ///   not be owned by the calling process.
-    /// \pre <tt>isLocallyIndexed() == false</tt>
-    /// \pre <tt>isStorageOptimized() == false</tt>
-    ///
-    /// \post <tt>indicesAreAllocated() == true</tt>
-    /// \post <tt>isGloballyIndexed() == true</tt>
-    ///
-    /// If \c globalRow does not belong to the graph on this process,
-    /// then it will be communicated to the appropriate process when
-    /// globalAssemble() is called.  (That method will be called
-    /// automatically during the next call to fillComplete().)
-    /// Otherwise, the entries will be inserted into the part of the
-    /// graph owned by the calling process.
-    ///
-    /// If the graph row already contains entries at the indices
-    /// corresponding to values in \c indices, then the redundant
-    /// indices will be eliminated.  This may happen either at
-    /// insertion or during the next call to fillComplete().
-    void insertGlobalIndices (GlobalOrdinal globalRow, const ArrayView<const GlobalOrdinal>& indices);
-
-    //! Insert graph indices, using local IDs.
-    /**
-       \pre \c localRow is a local row belonging to the graph on this node
-       \pre <tt>isGloballyIndexed() == false</tt>
-       \pre <tt>isStorageOptimized() == false</tt>
-       \pre <tt>hasColMap() == true</tt>
-
-       \post <tt>indicesAreAllocated() == true</tt>
-       \post <tt>isLocallyIndexed() == true</tt>
-
-       \note If the graph row already contains entries at the indices corresponding to values in \c indices, then the redundant indices will be eliminated; this may happen at insertion or during the next call to fillComplete().
-    */
-    void insertLocalIndices(LocalOrdinal localRow, const ArrayView<const LocalOrdinal> &indices);
-
-    //! Remove all graph indices from the specified local row.
-    /**
-       \pre \c localRow is a local row of this graph.
-       \pre <tt>isGloballyIndexed() == false</tt>
-       \pre <tt>isStorageOptimized() == false</tt>
-
-       \post <tt>getNumEntriesInLocalRow(localRow) == 0</tt>
-       \post <tt>indicesAreAllocated() == true</tt>
-       \post <tt>isLocallyIndexed() == true</tt>
-    */
-    void removeLocalIndices(LocalOrdinal localRow);
-
-    //@}
-
-    //! @name Transformational Methods
-    /**
-       Each of the methods in this group is a global collective. It is
-       necessary to call these mehtods on all nodes participating in the
-       communicator associated with this graph.
-    */
-    //@{
-
-    //! \brief Communicate non-local contributions to other nodes.
-    void globalAssemble();
-
-    /*! Resume fill operations.
-      After calling fillComplete(), resumeFill() must be called before initiating any changes to the graph.
-
-      resumeFill() may be called repeatedly.
-
-      \post  <tt>isFillActive() == true<tt>
-      \post  <tt>isFillComplete() == false<tt>
-    */
-    void resumeFill(const RCP<ParameterList> &params = null);
-
-    /*! \brief Signal that data entry is complete, specifying domain and range maps.
-
-      Off-process indices are distributed (via globalAssemble()),
-      indices are sorted, redundant indices are eliminated, and
-      global indices are transformed to local indices.
-
-      \pre <tt>isFillActive() == true<tt>
-      \pre <tt>isFillComplete()() == false<tt>
-
-      \post <tt>isFillActive() == false<tt>
-      \post <tt>isFillComplete() == true<tt>
-
-      Parameters:
-      - "Optimize Storage" (\c bool): Default is false.  If true,
-        then isStorageOptimized() returns true after fillComplete
-        finishes.  See isStorageOptimized() for consequences.
-    */
-    void
-    fillComplete (const RCP<const Map<LocalOrdinal,GlobalOrdinal,Node> > &domainMap,
-                  const RCP<const Map<LocalOrdinal,GlobalOrdinal,Node> > &rangeMap,
-                  const RCP<ParameterList> &params = null);
-
-    /*! \brief Signal that data entry is complete.
-
-      Off-node entries are distributed (via globalAssemble()), repeated entries are summed, and global indices are transformed to local indices.
-
-      \note This method calls fillComplete( getRowMap(), getRowMap(), os ). See parameter options there.
-    */
-    void fillComplete (const RCP<ParameterList> &params = null);
-
-    //@}
-
-    //! @name Methods implementing RowGraph.
-    //@{
-
-    //! Returns the communicator.
-    const RCP<const Comm<int> > & getComm() const;
-
-    //! Returns the underlying node.
-    RCP<Node> getNode() const;
-
-    //! Returns the Map that describes the row distribution in this graph.
-    const RCP<const Map<LocalOrdinal,GlobalOrdinal,Node> > & getRowMap() const;
-
-    //! \brief Returns the Map that describes the column distribution in this graph.
-    const RCP<const Map<LocalOrdinal,GlobalOrdinal,Node> > & getColMap() const;
-
-    //! Returns the Map associated with the domain of this graph.
-    const RCP<const Map<LocalOrdinal,GlobalOrdinal,Node> > & getDomainMap() const;
-
-    //! Returns the Map associated with the domain of this graph.
-    const RCP<const Map<LocalOrdinal,GlobalOrdinal,Node> > & getRangeMap() const;
-
-    //! Returns the importer associated with this graph.
-    RCP<const Import<LocalOrdinal,GlobalOrdinal,Node> > getImporter() const;
-
-    //! Returns the exporter associated with this graph.
-    RCP<const Export<LocalOrdinal,GlobalOrdinal,Node> > getExporter() const;
-
-    //! Returns the number of global rows in the graph.
-    /** Undefined if isFillActive().
-     */
-    global_size_t getGlobalNumRows() const;
-
-    //! \brief Returns the number of global columns in the graph.
-    /** Returns the number of entries in the domain map of the matrix.
-        Undefined if isFillActive().
-    */
-    global_size_t getGlobalNumCols() const;
-
-    //! Returns the number of graph rows owned on the calling node.
-    size_t getNodeNumRows() const;
-
-    //! Returns the number of columns connected to the locally owned rows of this graph.
-    /** Throws std::runtime_error if <tt>hasColMap() == false</tt>
-     */
-    size_t getNodeNumCols() const;
-
-    //! Returns the index base for global indices for this graph.
-    GlobalOrdinal getIndexBase() const;
-
-    //! Returns the global number of entries in the graph.
-    /** Undefined if isFillActive().
-     */
-    global_size_t getGlobalNumEntries() const;
-
-    //! Returns the local number of entries in the graph.
-    size_t getNodeNumEntries() const;
-
-    //! \brief Returns the current number of entries on this node in the specified global row.
-    /*! Returns OrdinalTraits<size_t>::invalid() if the specified global row does not belong to this graph. */
-    size_t getNumEntriesInGlobalRow(GlobalOrdinal globalRow) const;
-
-    //! Returns the current number of entries on this node in the specified local row.
-    /*! Returns OrdinalTraits<size_t>::invalid() if the specified local row is not valid for this graph. */
-    size_t getNumEntriesInLocalRow(LocalOrdinal localRow) const;
-
-    //! \brief Returns the total number of indices allocated for the graph, across all rows on this node.
-    /*! This is the allocation available to the user. Actual allocation may be larger, for example, after
-      calling fillComplete(), and thus this does not necessarily reflect the memory consumption of the
-      this graph.
-
-      This quantity is computed during the actual allocation. Therefore, if <tt>indicesAreAllocated() == false</tt>,
-      this method returns <tt>OrdinalTraits<size_t>::invalid()</tt>.
-    */
-    size_t getNodeAllocationSize() const;
-
-    //! \brief Returns the current number of allocated entries for this node in the specified global row .
-    /** Throws exception std::runtime_error if the specified global row does not belong to this node. */
-    size_t getNumAllocatedEntriesInGlobalRow(GlobalOrdinal globalRow) const;
-
-    //! Returns the current number of allocated entries on this node in the specified local row.
-    /** Throws exception std::runtime_error if the specified local row is not valid for this node. */
-    size_t getNumAllocatedEntriesInLocalRow(LocalOrdinal localRow) const;
-
-    //! \brief Returns the number of global diagonal entries, based on global row/column index comparisons.
-    /** Undefined if isFillActive().
-     */
-    global_size_t getGlobalNumDiags() const;
-
-    //! \brief Returns the number of local diagonal entries, based on global row/column index comparisons.
-    /** Undefined if isFillActive().
-     */
-    size_t getNodeNumDiags() const;
-
-    //! \brief Returns the maximum number of entries across all rows/columns on all nodes.
-    /** Undefined if isFillActive().
-     */
-    size_t getGlobalMaxNumRowEntries() const;
-
-    //! \brief Returns the maximum number of entries across all rows/columns on this node.
-    /** Undefined if isFillActive().
-     */
-    size_t getNodeMaxNumRowEntries() const;
-
-    //! \brief Indicates whether the graph has a well-defined column map.
-    bool hasColMap() const;
-
-    //! \brief Indicates whether the graph is lower triangular.
-    /** Undefined if isFillActive().
-     */
-    bool isLowerTriangular() const;
-
-    //! \brief Indicates whether the graph is upper triangular.
-    /** Undefined if isFillActive().
-     */
-    bool isUpperTriangular() const;
-
-    //! \brief If graph indices are in the local range, this function returns true. Otherwise, this function returns false. */
-    bool isLocallyIndexed() const;
-
-    //! \brief If graph indices are in the global range, this function returns true. Otherwise, this function returns false. */
-    bool isGloballyIndexed() const;
-
-    //! Returns \c true if fillComplete() has been called and the graph is in compute mode.
-    bool isFillComplete() const;
-
-    //! Returns \c true if resumeFill() has been called and the graph is in edit mode.
-    bool isFillActive() const;
-
-    //! Indicates whether the graph indices in all rows are known to be sorted.
-    /** A fill-complete graph is always sorted, as is a newly constructed graph. A graph is sorted immediately after
-        calling resumeFill(), but any changes to the graph may result in the sorting status becoming unknown (and therefore, presumed unsorted.)
-    */
-    bool isSorted() const;
-
-    //! \brief Returns \c true if storage has been optimized.
-    /**
-       Optimized storage means that the allocation of each row is equal to the
-       number of entries. The effect is that a pass through the matrix, i.e.,
-       during a mat-vec, requires minimal memory traffic. One limitation of
-       optimized storage is that no new indices can be added to the graph.
-    */
-    bool isStorageOptimized() const;
-
-    //! Returns \c true if the graph was allocated with static data structures.
-    ProfileType getProfileType() const;
-
-    //! Extract a list of elements in a specified global row of the graph. Put into pre-allocated storage.
-    /*!
-      \param LocalRow - (In) Global row number for which indices are desired.
-      \param Indices - (Out) Global column indices corresponding to values.
-      \param NumIndices - (Out) Number of indices.
-
-      Note: A std::runtime_error exception is thrown indices is not large enough to hold the column indices associated
-      with row \c GlobalRow. If \c GlobalRow does not belong to this node, then \c indices is unchanged and \c NumIndices is
-      returned as OrdinalTraits<size_t>::invalid().
-    */
-    void getGlobalRowCopy(GlobalOrdinal GlobalRow,
-                          const ArrayView<GlobalOrdinal> &Indices,
-                          size_t &NumIndices
-                          ) const;
-
-    //! Extract a list of elements in a specified local row of the graph. Put into storage allocated by calling routine.
-    /*!
-      \param LocalRow - (In) Local row number for which indices are desired.
-      \param Indices - (Out) Local column indices corresponding to values.
-      \param NumIndices - (Out) Number of indices.
-
-      Note: A std::runtime_error exception is thrown indices is not large enough to hold the column indices associated
-      with row \c LocalRow. If \c LocalRow is not valid for this node, then \c indices is unchanged and \c NumIndices is
-      returned as OrdinalTraits<size_t>::invalid().
-
-      \pre <tt>isLocallyIndexed()==true</tt> or <tt>hasColMap() == true</tt>
-    */
-    void getLocalRowCopy(LocalOrdinal LocalRow,
-                         const ArrayView<LocalOrdinal> &indices,
-                         size_t &NumIndices
-                         ) const;
-
-    //! Extract a const, non-persisting view of global indices in a specified row of the graph.
-    /*!
-      \param GlobalRow - (In) Global row number for which indices are desired.
-      \param Indices   - (Out) Global column indices corresponding to values.
-      \pre <tt>isLocallyIndexed() == false</tt>
-      \post <tt>indices.size() == getNumEntriesInGlobalRow(GlobalRow)</tt>
-
-      Note: If \c GlobalRow does not belong to this node, then \c indices is set to null.
-    */
-    void getGlobalRowView(GlobalOrdinal GlobalRow, ArrayView<const GlobalOrdinal> &Indices) const;
-
-    //! Extract a const, non-persisting view of local indices in a specified row of the graph.
-    /*!
-      \param LocalRow - (In) Local row number for which indices are desired.
-      \param Indices  - (Out) Global column indices corresponding to values.
-      \pre <tt>isGloballyIndexed() == false</tt>
-      \post <tt>indices.size() == getNumEntriesInLocalRow(LocalRow)</tt>
-
-      Note: If \c LocalRow does not belong to this node, then \c indices is set to null.
-    */
-    void getLocalRowView(LocalOrdinal LocalRow, ArrayView<const LocalOrdinal> &indices) const;
-
-    //@}
-
-    //! @name Overridden from Teuchos::Describable
-    //@{
-
-    /** \brief Return a simple one-line description of this object. */
-    std::string description() const;
-
-    /** \brief Print the object with some verbosity level to an FancyOStream object. */
-    void describe(Teuchos::FancyOStream &out, const Teuchos::EVerbosityLevel verbLevel=Teuchos::Describable::verbLevel_default) const;
-
-    //@}
-
-<<<<<<< HEAD
-      //! Sets the 1D pointer arrays of the graph.
-      /**
-         \pre <tt>hasColMap() == true</tt>
-         \pre <tt>rowPointers.size() != getNodeNumRows()+1</tt>
-         \pre No insert routines have been called.
-
-        \warning This method is intended for expert developer use only, and should never be called by user code.
-      */
-      void setAllIndices(const ArrayRCP<size_t> & rowPointers, const ArrayRCP<LocalOrdinal> & columnIndices);
-
-      //@}
-
-      //! @name Transformational Methods
-      /**
-          Each of the methods in this group is a global collective. It is
-          necessary to call these methods on all nodes participating in the
-          communicator associated with this graph.
-        */
-      //@{
-=======
-    //! @name Methods implementing Tpetra::DistObject
-    //@{
-
-    bool checkSizes(const DistObject<GlobalOrdinal,LocalOrdinal,GlobalOrdinal,Node>& source);
-
-    void copyAndPermute(const DistObject<GlobalOrdinal,LocalOrdinal,GlobalOrdinal,Node> & source,
-                        size_t numSameIDs,
-                        const ArrayView<const LocalOrdinal> &permuteToLIDs,
-                        const ArrayView<const LocalOrdinal> &permuteFromLIDs);
-
-    void packAndPrepare(const DistObject<GlobalOrdinal,LocalOrdinal,GlobalOrdinal,Node> & source,
-                        const ArrayView<const LocalOrdinal> &exportLIDs,
-                        Array<GlobalOrdinal> &exports,
-                        const ArrayView<size_t> & numPacketsPerLID,
-                        size_t& constantNumPackets,
-                        Distributor &distor);
-
-    void unpackAndCombine(const ArrayView<const LocalOrdinal> &importLIDs,
-                          const ArrayView<const GlobalOrdinal> &imports,
-                          const ArrayView<size_t> &numPacketsPerLID,
-                          size_t constantNumPackets,
-                          Distributor &distor,
-                          CombineMode CM);
-    //@}
-    //! \name Advanced methods, at increased risk of deprecation.
-    //@{
->>>>>>> Tpetra: Implemented removeEmptyProcessesInPlace for MV, graph, & matrix.
-
-    //! Get an ArrayRCP of the row-offsets.
-    /*!  The returned buffer exists in host-memory. This method may return Teuchos::null
-      if "Delete Row Pointers" was \c true on fillComplete().
-    */
-    ArrayRCP<const size_t> getNodeRowPtrs() const;
-
-    //! Get an ArrayRCP of the packed column-indices.
-    /*!  The returned buffer exists in host-memory.
-     */
-    ArrayRCP<const LocalOrdinal> getNodePackedIndices() const;
-
-
-    /// \brief Replace the current domain Map and Import with the given parameters.
-    ///
-    /// \pre <tt>isFillComplete() == true<tt>
-    /// \pre <tt>isFillActive() == false<tt>
-    /// \pre Either the given Import object is null, or the target Map
-    ///   of the given Import is the same as this graph's column Map.
-    /// \pre Either the given Import object is null, or the source Map
-    ///    of the given Import is the same as this graph's domain Map.
-    void
-    replaceDomainMapAndImporter (const Teuchos::RCP<const map_type>& newDomainMap,
-                                 Teuchos::RCP<const Tpetra::Import<LocalOrdinal,GlobalOrdinal,Node> >& newImporter);
-    //@}
-
-  private:
-    // We forbid copy construction by declaring this method private
-    // and not implementing it.
-    CrsGraph (const CrsGraph<LocalOrdinal,GlobalOrdinal,Node> &Source);
-
-    // We forbid assignment (operator=) by declaring this method
-    // private and not implementing it.
-    CrsGraph<LocalOrdinal,GlobalOrdinal,Node>&
-    operator= (const CrsGraph<LocalOrdinal,GlobalOrdinal,Node> &rhs);
-
-  protected:
-    typedef typename LocalMatOps::template graph<LocalOrdinal,Node>::graph_type local_graph_type;
-
-    // these structs are conveniences, to cut down on the number of
-    // arguments to some of the methods below.
-    struct SLocalGlobalViews {
-      ArrayView<const GlobalOrdinal> ginds;
-      ArrayView<const LocalOrdinal>  linds;
-    };
-    struct SLocalGlobalNCViews {
-      ArrayView<GlobalOrdinal>       ginds;
-      ArrayView<LocalOrdinal>        linds;
-    };
-    //
-    // Allocation
-    //
-    bool indicesAreAllocated() const;
-
-    void allocateIndices (ELocalGlobal lg);
-
-    template <class T>
-    ArrayRCP<T> allocateValues1D () const;
-    template <class T>
-    ArrayRCP<Array<T> > allocateValues2D () const;
-
-    template <ELocalGlobal lg, class T>
-    RowInfo updateAllocAndValues (RowInfo rowinfo, size_t allocSize, Array<T>& rowVals);
-
-    //! \name Methods governing changes between global and local indices
-    //@{
-
-    /// \brief Set collectively whether the graph uses global or local indices.
-    ///
-    /// If at least one process has set local indices, set all the
-    /// processes to use local indices.  Likewise, if at least one
-    /// process has set global indices, set all the processes to use
-    /// global indices.
-    ///
-    /// \note To developers: See this method's internal comments.
-    void computeIndexState();
-    void makeColMap (); //!< Make the column Map.
-    void makeIndicesLocal ();
-    void makeImportExport ();
-
-    //@}
-    //! \name Methods for inserting or transforming.
-    //@{
-
->>>>>>> 16050dcb
     template<ELocalGlobal lg>
     size_t filterIndices (const SLocalGlobalNCViews &inds) const;
 
     template<ELocalGlobal lg, class T>
-<<<<<<< HEAD
     size_t
     filterIndicesAndValues (const SLocalGlobalNCViews &inds,
                             const ArrayView<T> &vals) const;
-=======
-    size_t filterIndicesAndValues (const SLocalGlobalNCViews &inds, const ArrayView<T> &vals) const;
-
->>>>>>> 16050dcb
+
     template<ELocalGlobal lg, ELocalGlobal I>
     size_t insertIndices (RowInfo rowInfo, const SLocalGlobalViews &newInds);
 
     template<ELocalGlobal lg, ELocalGlobal I, class IterO, class IterN>
-<<<<<<< HEAD
     void
     insertIndicesAndValues (RowInfo rowInfo,
                             const SLocalGlobalViews &newInds,
@@ -1454,29 +1006,6 @@
     insertLocalIndicesImpl (LocalOrdinal myRow,
                             const ArrayView<const LocalOrdinal> &indices);
 
-=======
-    void insertIndicesAndValues (RowInfo rowInfo, const SLocalGlobalViews &newInds, IterO rowVals, IterN newVals);
-
-    void insertGlobalIndicesImpl (LocalOrdinal myRow, const ArrayView<const GlobalOrdinal> &indices);
-    void insertLocalIndicesImpl (LocalOrdinal myRow, const ArrayView<const LocalOrdinal> &indices);
-
-<<<<<<< HEAD
-
-      //! Performs a fillComplete on an object that aready has filled CRS data, courtest of the two arrays constructor
-      /*! Performs a lightweight fillComplete on an object that already has filled lclInds1D_ and rowPtrs_.  If the
-        graph has been constructed in any other way, it will throw an error.  This routine is needed to support other
-        Trilinos packages should not be called by users.
-         \warning This method is intended for expert developer use only, and should never be called by user code.
-      */
-      void expertStaticFillComplete(const RCP<const Map<LocalOrdinal,GlobalOrdinal,Node> > & domainMap,
-                                    const RCP<const Map<LocalOrdinal,GlobalOrdinal,Node> > & rangeMap,
-                                    const RCP<const Import<LocalOrdinal,GlobalOrdinal,Node> > &importer=Teuchos::null,
-                                    const RCP<const Export<LocalOrdinal,GlobalOrdinal,Node> > &exporter=Teuchos::null,
-                                    const RCP<ParameterList> &params=Teuchos::null);
-
-      //@}
-=======
->>>>>>> 16050dcb
     /// \brief Transform the given values using local indices.
     ///
     /// \param rowInfo [in] Information about a given row of the graph.
@@ -1528,10 +1057,6 @@
                            const Teuchos::ArrayView<const GlobalOrdinal>& inds,
                            const Teuchos::ArrayView<const Scalar>& newVals,
                            BinaryFunction f) const;
-<<<<<<< HEAD
-=======
->>>>>>> Tpetra: Implemented removeEmptyProcessesInPlace for MV, graph, & matrix.
->>>>>>> 16050dcb
 
     //@}
     //! \name Methods for sorting and merging column indices.
@@ -1834,10 +1359,7 @@
     std::map<GlobalOrdinal, std::deque<GlobalOrdinal> > nonlocals_;
 
     bool haveRowInfo_;
-<<<<<<< HEAD
-
-=======
->>>>>>> 16050dcb
+
     inline bool hasRowInfo() const {
 #ifdef HAVE_TPETRA_DEBUG
       bool actuallyHasRowInfo = true;
