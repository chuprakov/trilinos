/*------------------------------------------------------------------------*/
/*                 Copyright 2010 Sandia Corporation.                     */
/*  Under terms of Contract DE-AC04-94AL85000, there is a non-exclusive   */
/*  license for use of this work by or on behalf of the U.S. Government.  */
/*  Export of this program may require a license from the                 */
/*  United States Government.                                             */
/*------------------------------------------------------------------------*/

#include <cstdlib>
#include <cstring>
#include <iostream>
#include <utility>
#include <mpi.h>

// the redstorm platform doesn't like Google test
#if !(defined(__PGI) || defined(REDS))
#include <gtest/gtest.h>
#endif

#include <stk_percept/fixtures/Fixture.hpp>
#include <stk_percept/RunEnvironment.hpp>

namespace stk { 
  namespace adapt { 
    namespace regression_tests {

      std::string s_working_directory = "./";

      int rtest_main(int argc, char **argv) 
      { 
        bool debug_re = true;
        percept::RunEnvironment run_environment(&argc, &argv, debug_re);

        run_environment.clp.setDocString("stk_adapt regression tests options");

        // NOTE: Options --directory --output-log --runtest are handled/defined in RunEnvironment
        std::string range_mesh;
        run_environment.clp.setOption("range_mesh", &range_mesh, " range mesh");
      
        run_environment.processCommandLine(&argc, &argv);

        {
          s_working_directory = run_environment.directory_opt;
          if (debug_re) std::cout << "tmp 0 s_working_directory = " << s_working_directory << std::endl;
        }

        bool result = true;

<<<<<<< HEAD
#if !(defined(__PGI) || defined(REDS))
=======
#if (defined(__PGI) || defined(REDS))
        result = false;
#else
>>>>>>> b0515581
        testing::InitGoogleTest(&argc, argv);  
        //  bool result = 0;
        try {
          //TEST_geom_volume(run_environment.m_comm);
    
          result = RUN_ALL_TESTS(); 
        }
        catch ( const std::exception * X ) {
          std::cout << "RegressionTestMain::  unexpected exception POINTER: " << X->what() << std::endl;
          //exit(1);
        }
        catch ( const std::exception & X ) {
          std::cout << "RegressionTestMain:: stk_adapt::regression_tests::main unexpected exception: " << X.what() << std::endl;
          //exit(1);
        }
        catch( ... ) {
          std::cout << "RegressionTestMain::  ... exception" << std::endl;
          //exit(1);
        }

#endif

        return result;
      }

    }
  }
}

//#include "pyadapt.h"
//#if !PY_ADAPT
int main(int argc, char **argv) { 

  //return 0;
  return stk::adapt::regression_tests::rtest_main(argc, argv);
}
//#endif<|MERGE_RESOLUTION|>--- conflicted
+++ resolved
@@ -46,13 +46,9 @@
 
         bool result = true;
 
-<<<<<<< HEAD
-#if !(defined(__PGI) || defined(REDS))
-=======
 #if (defined(__PGI) || defined(REDS))
         result = false;
 #else
->>>>>>> b0515581
         testing::InitGoogleTest(&argc, argv);  
         //  bool result = 0;
         try {
