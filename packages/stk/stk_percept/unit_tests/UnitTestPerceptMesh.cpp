--- conflicted
+++ resolved
@@ -36,10 +36,6 @@
 #include <iostream>
 #include <string>
 #include <typeinfo>
-<<<<<<< HEAD
-#include <Parallel.hpp>
-=======
->>>>>>> f9570a4e
 #include <math.h>
 
 namespace stk 
