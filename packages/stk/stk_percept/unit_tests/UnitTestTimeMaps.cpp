--- conflicted
+++ resolved
@@ -33,10 +33,6 @@
 #include <iostream>
 #include <string>
 #include <typeinfo>
-<<<<<<< HEAD
-#include <Parallel.hpp>
-=======
->>>>>>> f9570a4e
 #include <math.h>
 #include <map>
 
