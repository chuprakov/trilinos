--- conflicted
+++ resolved
@@ -236,16 +236,10 @@
       numElemsThisBlock, nodesPerElem, numBlockAttr
       );
 
-<<<<<<< HEAD
-    TEST_FOR_EXCEPT(ierr < 0);
+    TEUCHOS_TEST_FOR_EXCEPT(ierr < 0);
     ierr = ex_put_elem_conn(exoid, blockLabels[b]+minBlockIsZero, 
       &(nodeLIDs[0]));
-    TEST_FOR_EXCEPT(ierr < 0);
-=======
-    TEUCHOS_TEST_FOR_EXCEPT(ierr < 0);
-    ierr = ex_put_elem_conn(exoid, blockLabels[b]+1, &(nodeLIDs[0]));
-    TEUCHOS_TEST_FOR_EXCEPT(ierr < 0);
->>>>>>> 8e60cc20
+    TEUCHOS_TEST_FOR_EXCEPT(ierr < 0);
   }
 //  Out::os() << "done all element blocks" << endl;
 
